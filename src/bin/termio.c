#include "private.h"

#include <Elementary.h>
#include <Ecore_Input.h>

#include "termio.h"
#include "termiolink.h"
#include "termpty.h"
#include "termptyops.h"
#include "termcmd.h"
#include "termptydbl.h"
#include "utf8.h"
#include "col.h"
#include "keyin.h"
#include "config.h"
#include "utils.h"
#include "media.h"
#include "miniview.h"
#include "gravatar.h"
#include "sb.h"

#if defined (__MacOSX__) || (defined (__MACH__) && defined (__APPLE__))
# include <sys/proc_info.h>
# include <libproc.h>
#endif

typedef struct _Termio Termio;

struct _Termio
{
   Evas_Object_Smart_Clipped_Data __clipped_data;
   struct {
      const char *name;
      int size;
      int chw, chh;
   } font;
   struct {
      int w, h;
      Evas_Object *obj;
   } grid;
   struct {
        Evas_Object *top, *bottom, *theme;
   } sel;
   struct {
      Evas_Object *obj;
      int x, y;
      Cursor_Shape shape;
   } cursor;
   struct {
      int cx, cy;
      int button;
   } mouse;
   struct {
      const char *string;
      int x1, y1, x2, y2;
      int suspend;
      uint16_t id;
      Eina_List *objs;
      struct {
         Evas_Object *dndobj;
         Evas_Coord x, y;
         unsigned char down : 1;
         unsigned char dnd : 1;
         unsigned char dndobjdel : 1;
      } down;
   } link;
   struct {
      const char *file;
      FILE *f;
      double progress;
      unsigned long long total, size;
      Eina_Bool active : 1;
   } sendfile;
   Evas_Object *ctxpopup;
   int zoom_fontsize_start;
   int scroll;
   Evas_Object *self;
   Evas_Object *event;
   Term *term;

   Termpty *pty;
   Ecore_Animator *anim;
   Ecore_Timer *delayed_size_timer;
   Ecore_Timer *link_do_timer;
   Ecore_Timer *mouse_selection_scroll_timer;
   Ecore_Job *mouse_move_job;
   Ecore_Timer *mouseover_delay;
   Evas_Object *win, *theme, *glayer;
   Config *config;
   const char *sel_str;
   Eina_List *cur_chids;
   Ecore_Job *sel_reset_job;
   double set_sel_at;
   Elm_Sel_Type sel_type;
   unsigned char jump_on_change : 1;
   unsigned char jump_on_keypress : 1;
   unsigned char have_sel : 1;
   unsigned char noreqsize : 1;
   unsigned char didclick : 1;
   unsigned char moved : 1;
   unsigned char bottom_right : 1;
   unsigned char top_left : 1;
   unsigned char reset_sel : 1;
   unsigned char cb_added : 1;
   double gesture_zoom_start_size;
};

#define INT_SWAP(_a, _b) do {    \
    int _swap = _a; _a = _b; _b = _swap; \
} while (0)


static Evas_Smart *_smart = NULL;
static Evas_Smart_Class _parent_sc = EVAS_SMART_CLASS_INIT_NULL;

static Eina_List *terms = NULL;

static void _sel_set(Termio *sd, Eina_Bool enable);
static void _remove_links(Termio *sd);
static void _smart_update_queue(Evas_Object *obj, Termio *sd);
static void _smart_apply(Evas_Object *obj);
static void _smart_size(Evas_Object *obj, int w, int h, Eina_Bool force);
static void _smart_calculate(Evas_Object *obj);
static void _take_selection_text(Termio *sd, Elm_Sel_Type type, const char *text);
static void _smart_xy_to_cursor(Termio *sd, Evas_Coord x, Evas_Coord y, int *cx, int *cy);
static Eina_Bool _mouse_in_selection(Termio *sd, int cx, int cy);


/* {{{ Helpers */

static void
_termio_scroll_selection(Termio *sd, Termpty *ty,
                         int direction, int start_y, int end_y)
{
   if (!ty->selection.is_active)
     return;

   int sel_start_x = ty->selection.start.x;
   int sel_start_y = ty->selection.start.y;
   int sel_end_x = ty->selection.end.x;
   int sel_end_y = ty->selection.end.y;

   int left_margin = ty->termstate.left_margin;
   int right_margin = ty->termstate.right_margin;

   if (!ty->selection.is_top_to_bottom)
     {
        INT_SWAP(sel_start_y, sel_end_y);
        INT_SWAP(sel_start_x, sel_end_x);
     }

   if (start_y <= sel_start_y &&
       sel_end_y <= end_y)
     {
        if (ty->termstate.left_margin)
          {
             if ((ty->selection.is_box) || (sel_start_y == sel_end_y))
               {
                  /* if selection outside scrolling area */
                  if ((sel_end_x <= left_margin) ||
                      (sel_start_x >= right_margin))
                    {
                       return;
                    }
                  /* if selection not within scrolling area */
                  if (!((sel_start_x >= left_margin) &&
                        (sel_end_x <= right_margin)))
                    {
                       _sel_set(sd, EINA_FALSE);
                       return;
                    }
               }
             else
               {
                  _sel_set(sd, EINA_FALSE);
                  return;
               }
          }

          ty->selection.orig.y += direction;
          ty->selection.start.y += direction;
          ty->selection.end.y += direction;
          sel_start_y += direction;
          sel_end_y += direction;
          if (!(start_y <= sel_start_y &&
                sel_end_y <= end_y))
            {
               _sel_set(sd, EINA_FALSE);
            }
     }
   else if (!((start_y > sel_end_y) ||
              (end_y < sel_start_y)))
     {
        if (ty->termstate.left_margin)
          {
             if ((ty->selection.is_box) || (sel_start_y == sel_end_y))
               {
                  /* if selection outside scrolling area */
                  if ((sel_end_x <= left_margin) ||
                      (sel_start_x >= right_margin))
                    {
                       return;
                    }
               }
          }
        _sel_set(sd, EINA_FALSE);
     }
   else if (sd->scroll > 0)
     {
        ty->selection.orig.y += direction;
        ty->selection.start.y += direction;
        ty->selection.end.y += direction;
     }
}

void
termio_scroll(Evas_Object *obj, int direction, int start_y, int end_y)
{
   Termio *sd = evas_object_smart_data_get(obj);
   Termpty *ty;

   EINA_SAFETY_ON_NULL_RETURN(sd);

   ty = sd->pty;

   if ((!sd->jump_on_change) && // if NOT scroll to bottom on updates
       (sd->scroll > 0))
     {
        Evas_Object *mv = term_miniview_get(sd->term);
        if (mv) miniview_position_offset(mv, direction, EINA_FALSE);
        // adjust scroll position for added scrollback
        sd->scroll -= direction;
     }

   _termio_scroll_selection(sd, ty, direction, start_y, end_y);

   if (sd->link.string)
     {
        if (sd->link.y1 <= end_y && sd->link.y2 >= start_y)
          _remove_links(sd);
     }
}

void
termio_content_change(Evas_Object *obj, Evas_Coord x, Evas_Coord y,
                      int n)
{
   Termpty *ty;
   int start_x, start_y, end_x, end_y;
   Termio *sd = evas_object_smart_data_get(obj);

   EINA_SAFETY_ON_NULL_RETURN(sd);
   ty = sd->pty;

   if (sd->link.string)
     {
        int _y = y + (x + n) / ty->w;

        start_x = sd->link.x1;
        start_y = sd->link.y1;
        end_x   = sd->link.x2;
        end_y   = sd->link.y2;

        y = MAX(y, start_y);
        for (; y <= MIN(_y, end_y); y++)
          {
             int d = MIN(n, ty->w - x);
             if (!((x > end_x) || (x + d < start_x)))
               {
                  _remove_links(sd);
                  break;
               }
             n -= d;
             x = 0;
          }
     }

   if (!ty->selection.is_active) return;

   start_x = sd->pty->selection.start.x;
   start_y = sd->pty->selection.start.y;
   end_x   = sd->pty->selection.end.x;
   end_y   = sd->pty->selection.end.y;

   if (!sd->pty->selection.is_top_to_bottom)
     {
        INT_SWAP(start_y, end_y);
        INT_SWAP(start_x, end_x);
     }
   if (ty->selection.is_box)
     {
        int _y = y + (x + n) / ty->w;

        y = MAX(y, start_y);
        for (; y <= MIN(_y, end_y); y++)
          {
             int d = MIN(n, ty->w - x);
             if (!((x > end_x) || (x + d < start_x)))
               {
                  _sel_set(sd, EINA_FALSE);
                  break;
               }
             n -= d;
             x = 0;
          }
     }
   else
     {
        int sel_len;
        Termcell *cells_changed, *cells_selection;

        sel_len = end_x - start_x + ty->w * (end_y - start_y);
        cells_changed = &(TERMPTY_SCREEN(ty, x, y));
        cells_selection = &(TERMPTY_SCREEN(ty, start_x, start_y));

        if (!((cells_changed > (cells_selection + sel_len)) ||
             (cells_selection > (cells_changed + n))))
          {
             _sel_set(sd, EINA_FALSE);
          }
     }
}


static void
_win_obj_del(void *data,
             Evas *_e EINA_UNUSED,
             Evas_Object *obj,
             void *_event EINA_UNUSED)
{
   Termio *sd = evas_object_smart_data_get(data);

   EINA_SAFETY_ON_NULL_RETURN(sd);
   if (obj == sd->win)
     {
        evas_object_event_callback_del_full(sd->win, EVAS_CALLBACK_DEL,
                                            _win_obj_del, data);
        sd->win = NULL;
     }
}


void
termio_theme_set(Evas_Object *obj, Evas_Object *theme)
{
   Termio *sd = evas_object_smart_data_get(obj);
   EINA_SAFETY_ON_NULL_RETURN(sd);
   if (theme) sd->theme = theme;
}

void
termio_mouseover_suspend_pushpop(Evas_Object *obj, int dir)
{
   Termio *sd = evas_object_smart_data_get(obj);
   EINA_SAFETY_ON_NULL_RETURN(sd);
   sd->link.suspend += dir;
   if (sd->link.suspend < 0) sd->link.suspend = 0;
   if (sd->link.suspend)
     {
        if (sd->anim) ecore_animator_del(sd->anim);
        sd->anim = NULL;
     }
   _smart_update_queue(obj, sd);
}

void
termio_size_get(const Evas_Object *obj, int *w, int *h)
{
   Termio *sd = evas_object_smart_data_get(obj);
   EINA_SAFETY_ON_NULL_RETURN(sd);
   if (w) *w = sd->grid.w;
   if (h) *h = sd->grid.h;
}

int
termio_scroll_get(const Evas_Object *obj)
{
   Termio *sd = evas_object_smart_data_get(obj);
   EINA_SAFETY_ON_NULL_RETURN_VAL(sd, 0);
   return sd->scroll;
}

void
termio_scroll_delta(Evas_Object *obj, int delta, int by_page)
{
   Termio *sd = evas_object_smart_data_get(obj);
   EINA_SAFETY_ON_NULL_RETURN(sd);

   if (by_page)
     {
        int by = sd->grid.h - 2;
        if (by > 1)
          delta *= by;
     }
   sd->scroll += delta;
   if (delta <= 0 && sd->scroll < 0)
       sd->scroll = 0;
   _smart_update_queue(obj, sd);
   miniview_position_offset(term_miniview_get(sd->term), -delta, EINA_TRUE);
}

void
termio_scroll_set(Evas_Object *obj, int scroll)
{
   Termio *sd = evas_object_smart_data_get(obj);
   EINA_SAFETY_ON_NULL_RETURN(sd);
   sd->scroll = scroll;
   _remove_links(sd);
   _smart_apply(obj);
}

void
termio_scroll_top_backlog(Evas_Object *obj)
{
   Termio *sd = evas_object_smart_data_get(obj);
   EINA_SAFETY_ON_NULL_RETURN(sd);
   sd->scroll = INT32_MAX;
   _remove_links(sd);
   _smart_apply(obj);
}

const char *
termio_title_get(const Evas_Object *obj)
{
   Termio *sd = evas_object_smart_data_get(obj);
   EINA_SAFETY_ON_NULL_RETURN_VAL(sd, NULL);
   if (sd->pty->prop.user_title)
      return sd->pty->prop.user_title;
   return sd->pty->prop.title;
}

const char *
termio_user_title_get(const Evas_Object *obj)
{
   Termio *sd = evas_object_smart_data_get(obj);
   EINA_SAFETY_ON_NULL_RETURN_VAL(sd, NULL);
   return sd->pty->prop.user_title;
}

void
termio_user_title_set(Evas_Object *obj, const char *title)
{
    Termio *sd = evas_object_smart_data_get(obj);
    size_t len = 0;
    EINA_SAFETY_ON_NULL_RETURN(sd);

    if (sd->pty->prop.user_title)
      {
         eina_stringshare_del(sd->pty->prop.user_title);
         sd->pty->prop.user_title = NULL;
      }

    if (title)
      {
         len = strlen(title);
      }
    if (len)
      sd->pty->prop.user_title = eina_stringshare_add_length(title, len);
    if (sd->pty->cb.set_title.func)
      sd->pty->cb.set_title.func(sd->pty->cb.set_title.data);
}

const char *
termio_icon_name_get(const Evas_Object *obj)
{
   Termio *sd = evas_object_smart_data_get(obj);
   EINA_SAFETY_ON_NULL_RETURN_VAL(sd, NULL);
   return sd->pty->prop.icon;
}

void
termio_media_mute_set(Evas_Object *obj, Eina_Bool mute)
{
   Termio *sd = evas_object_smart_data_get(obj);
   Eina_List *l;
   Termblock *blk;

   EINA_SAFETY_ON_NULL_RETURN(sd);
   EINA_LIST_FOREACH(sd->pty->block.active, l, blk)
     {
        if (blk->obj && !blk->edje)
          media_mute_set(blk->obj, mute);
     }
}

void
termio_media_visualize_set(Evas_Object *obj, Eina_Bool visualize)
{
   Termio *sd = evas_object_smart_data_get(obj);
   Eina_List *l;
   Termblock *blk;

   EINA_SAFETY_ON_NULL_RETURN(sd);
   EINA_LIST_FOREACH(sd->pty->block.active, l, blk)
     {
        if (blk->obj && !blk->edje)
          media_visualize_set(blk->obj, visualize);
     }
}

Eina_Bool
termio_selection_exists(const Evas_Object *obj)
{
   Termio *sd = evas_object_smart_data_get(obj);
   EINA_SAFETY_ON_NULL_RETURN_VAL(sd, EINA_FALSE);
   return sd->pty->selection.is_active;
}

Termpty *
termio_pty_get(const Evas_Object *obj)
{
   Termio *sd = evas_object_smart_data_get(obj);
   EINA_SAFETY_ON_NULL_RETURN_VAL(sd, NULL);

   return sd->pty;
}

Evas_Object *
termio_miniview_get(const Evas_Object *obj)
{
   Termio *sd = evas_object_smart_data_get(obj);
   EINA_SAFETY_ON_NULL_RETURN_VAL(sd, NULL);

   return term_miniview_get(sd->term);
}

Term*
termio_term_get(const Evas_Object *obj)
{
   Termio *sd = evas_object_smart_data_get(obj);
   EINA_SAFETY_ON_NULL_RETURN_VAL(sd, NULL);

   return sd->term;
}

static void
_font_size_set(Evas_Object *obj, int size)
{
   Termio *sd = evas_object_smart_data_get(obj);
   Config *config;
   EINA_SAFETY_ON_NULL_RETURN(sd);

   config = sd->config;

   if (size < 5) size = 5;
   else if (size > 100) size = 100;
   if (config)
     {
        config->temporary = EINA_TRUE;
        config->font.size = size;
        sd->noreqsize = 1;
        termio_config_update(obj);
        sd->noreqsize = 0;
        evas_object_data_del(obj, "sizedone");
     }
}

void
termio_font_update(Evas_Object *obj)
{
   Termio *sd = evas_object_smart_data_get(obj);
   Config *config;
   EINA_SAFETY_ON_NULL_RETURN(sd);

   config = sd->config;

   if (config)
     {
        sd->noreqsize = 1;
        termio_config_update(obj);
        sd->noreqsize = 0;
        evas_object_data_del(obj, "sizedone");
     }
}

void
termio_font_size_set(Evas_Object *obj, int size)
{
   _font_size_set(obj, size);
}

void
termio_grid_size_set(Evas_Object *obj, int w, int h)
{
   Termio *sd = evas_object_smart_data_get(obj);
   Evas_Coord mw = 1, mh = 1;

   EINA_SAFETY_ON_NULL_RETURN(sd);

   if (w < 1) w = 1;
   if (h < 1) h = 1;
   evas_object_size_hint_min_get(obj, &mw, &mh);
   evas_object_data_del(obj, "sizedone");
   evas_object_size_hint_request_set(obj, mw * w, mh * h);
}

pid_t
termio_pid_get(const Evas_Object *obj)
{
   Termio *sd = evas_object_smart_data_get(obj);
   EINA_SAFETY_ON_NULL_RETURN_VAL(sd, 0);
   return termpty_pid_get(sd->pty);
}

Eina_Bool
termio_cwd_get(const Evas_Object *obj, char *buf, size_t size)
{
   Termio *sd = evas_object_smart_data_get(obj);
   pid_t pid;

   EINA_SAFETY_ON_NULL_RETURN_VAL(sd, EINA_FALSE);

   pid = termpty_pid_get(sd->pty);

#if defined (__MacOSX__) || (defined (__MACH__) && defined (__APPLE__))

   struct proc_vnodepathinfo vpi;

   if (proc_pidinfo(pid, PROC_PIDVNODEPATHINFO, 0, &vpi, sizeof(vpi)) <= 0)
     {
        ERR(_("Could not get working directory of pid %i: %s"),
            pid, strerror(errno));
        return EINA_FALSE;
     }
   memcpy(buf, vpi.pvi_cdir.vip_path, size);

#else

   char procpath[PATH_MAX];
   ssize_t siz;

   snprintf(procpath, sizeof(procpath), "/proc/%ld/cwd", (long) pid);
   if ((siz = readlink(procpath, buf, size)) < 1)
     {
        ERR(_("Could not load working directory %s: %s"),
            procpath, strerror(errno));
        return EINA_FALSE;
     }
   buf[siz] = '\0';

#endif

   buf[size -1] = '\0';

   return EINA_TRUE;
}

Evas_Object *
termio_textgrid_get(const Evas_Object *obj)
{
   Termio *sd = evas_object_smart_data_get(obj);
   EINA_SAFETY_ON_NULL_RETURN_VAL(sd, NULL);

   return sd->grid.obj;
}

Evas_Object *
termio_win_get(const Evas_Object *obj)
{
   Termio *sd = evas_object_smart_data_get(obj);
   EINA_SAFETY_ON_NULL_RETURN_VAL(sd, NULL);

   return sd->win;
}


/* }}} */
/* {{{ Config */

void
termio_config_update(Evas_Object *obj)
{
   Termio *sd = evas_object_smart_data_get(obj);
   Evas_Coord w, h, ow = 0, oh = 0;
   char buf[4096];

   EINA_SAFETY_ON_NULL_RETURN(sd);

   if (sd->font.name) eina_stringshare_del(sd->font.name);
   sd->font.name = NULL;

   if (sd->config->font.bitmap)
     {
        snprintf(buf, sizeof(buf), "%s/fonts/%s",
                 elm_app_data_dir_get(), sd->config->font.name);
        sd->font.name = eina_stringshare_add(buf);
     }
   else
     sd->font.name = eina_stringshare_add(sd->config->font.name);
   sd->font.size = sd->config->font.size;

   sd->jump_on_change = sd->config->jump_on_change;
   sd->jump_on_keypress = sd->config->jump_on_keypress;

   termpty_backlog_size_set(sd->pty, sd->config->scrollback);
   sd->scroll = 0;

   colors_term_init(sd->grid.obj, sd->theme, sd->config);

   evas_object_scale_set(sd->grid.obj, elm_config_scale_get());
   evas_object_textgrid_font_set(sd->grid.obj, sd->font.name, sd->font.size);
   evas_object_textgrid_cell_size_get(sd->grid.obj, &w, &h);

   if (w < 1) w = 1;
   if (h < 1) h = 1;
   sd->font.chw = w;
   sd->font.chh = h;

   evas_object_geometry_get(obj, NULL, NULL, &ow, &oh);
   termio_set_cursor_shape(obj, sd->config->cursor_shape);
   _smart_size(obj, ow / w, oh / h, EINA_TRUE);
}

Config *
termio_config_get(const Evas_Object *obj)
{
   Termio *sd = evas_object_smart_data_get(obj);
   EINA_SAFETY_ON_NULL_RETURN_VAL(sd, NULL);
   return sd->config;
}

void
termio_config_set(Evas_Object *obj, Config *config)
{
   Termio *sd = evas_object_smart_data_get(obj);
   Evas_Coord w = 2, h = 2;

   sd->config = config;

   sd->jump_on_change = config->jump_on_change;
   sd->jump_on_keypress = config->jump_on_keypress;

   if (config->font.bitmap)
     {
        char buf[PATH_MAX];
        snprintf(buf, sizeof(buf), "%s/fonts/%s",
                 elm_app_data_dir_get(), config->font.name);
        sd->font.name = eina_stringshare_add(buf);
     }
   else
     sd->font.name = eina_stringshare_add(config->font.name);
   sd->font.size = config->font.size;

   evas_object_scale_set(sd->grid.obj, elm_config_scale_get());
   evas_object_textgrid_font_set(sd->grid.obj, sd->font.name, sd->font.size);
   evas_object_textgrid_size_get(sd->grid.obj, &w, &h);
   if (w < 1) w = 1;
   if (h < 1) h = 1;
   evas_object_textgrid_size_set(sd->grid.obj, w, h);
   evas_object_textgrid_cell_size_get(sd->grid.obj, &w, &h);

   if (w < 1) w = 1;
   if (h < 1) h = 1;
   sd->font.chw = w;
   sd->font.chh = h;

   termio_set_cursor_shape(obj, sd->cursor.shape);

   theme_apply(sd->sel.theme, config, "terminology/selection");
   theme_auto_reload_enable(sd->sel.theme);
   edje_object_part_swallow(sd->sel.theme, "terminology.top_left", sd->sel.top);
   edje_object_part_swallow(sd->sel.theme, "terminology.bottom_right", sd->sel.bottom);
}

static const char *
_cursor_shape_to_group_name(Cursor_Shape shape)
{
   switch (shape)
     {
      case CURSOR_SHAPE_BLOCK: return "terminology/cursor";
      case CURSOR_SHAPE_BAR: return "terminology/cursor_bar";
      case CURSOR_SHAPE_UNDERLINE: return "terminology/cursor_underline";
     }
   return NULL;
}

void
termio_set_cursor_shape(Evas_Object *obj, Cursor_Shape shape)
{
   Termio *sd = evas_object_smart_data_get(obj);
   Config *config;

   EINA_SAFETY_ON_NULL_RETURN(sd);

   config = sd->config;
   theme_apply(sd->cursor.obj, config, _cursor_shape_to_group_name(shape));
   theme_auto_reload_enable(sd->cursor.obj);
   evas_object_resize(sd->cursor.obj, sd->font.chw, sd->font.chh);
   evas_object_show(sd->cursor.obj);
   sd->cursor.shape = shape;

   if (evas_object_focus_get(obj))
     {
        edje_object_signal_emit(sd->cursor.obj, "focus,out", "terminology");
        if (sd->config->disable_cursor_blink)
          edje_object_signal_emit(sd->cursor.obj, "focus,in,noblink", "terminology");
        else
          edje_object_signal_emit(sd->cursor.obj, "focus,in", "terminology");
     }
}

/* }}} */
/* {{{ Links */

static Eina_Bool
_should_inline(const Evas_Object *obj)
{
   const Config *config = termio_config_get(obj);
   const Evas *e;
   const Evas_Modifier *mods;

   if (!config->helper.inline_please) return EINA_FALSE;

   e = evas_object_evas_get(obj);
   mods = evas_key_modifier_get(e);

   if (evas_key_modifier_is_set(mods, "Control"))  return EINA_FALSE;

   return EINA_TRUE;
}

/* Need to be freed */
const char *
termio_link_get(const Evas_Object *obj)
{
   Termio *sd = evas_object_smart_data_get(obj);
   EINA_SAFETY_ON_NULL_RETURN_VAL(sd, NULL);
   const char *link;

   if (!sd->link.string && !sd->link.id)
     return NULL;
   link = sd->link.string;
   if (sd->link.id)
     {
        Term_Link *hl = &sd->pty->hl.links[sd->link.id];
        if (!hl->url)
          return NULL;
        link = hl->url;
     }
   if (link_is_url(link))
     {
        if (casestartswith(link, "file://"))
          {
             // TODO: decode string: %XX -> char
             link = link + sizeof("file://") - 1;
             /* Handle cases where / is ommitted: file://HOSTNAME/home/ */
             if (link[0] != '/')
               {
                  link = strchr(link, '/');
                  if (!link)
                    return NULL;
               }
          }
     }
   return strdup(link);
}

static void
_activate_link(Evas_Object *obj, Eina_Bool may_inline)
{
   Termio *sd = evas_object_smart_data_get(obj);
   Config *config;
   char buf[PATH_MAX], *s, *escaped;
   const char *path = NULL, *cmd = NULL;
   const char *link = NULL;
   Eina_Bool url = EINA_FALSE, email = EINA_FALSE, handled = EINA_FALSE;

   EINA_SAFETY_ON_NULL_RETURN(sd);
   config = sd->config;
   if (!config) return;
   if (!config->active_links) return;

   link = termio_link_get(obj);
   if (!link)
     return;

   if (link_is_url(link))
     url = EINA_TRUE;
   else if (link[0] == '/')
     path = link;
   else if (link_is_email(link))
     email = EINA_TRUE;

   if (url && casestartswith(link, "mailto:"))
     {
        email = EINA_TRUE;
        url = EINA_FALSE;
     }

   s = eina_str_escape(link);
   if (!s) return;
   if (email)
     {
        const char *p = s;

        // run mail client
        cmd = "xdg-email";

        if ((config->helper.email) &&
            (config->helper.email[0]))
          cmd = config->helper.email;

        if (casestartswith(s, "mailto:"))
          p += sizeof("mailto:") - 1;

        escaped = ecore_file_escape_name(p);
        if (escaped)
          {
             snprintf(buf, sizeof(buf), "%s %s", cmd, escaped);
             free(escaped);
          }
     }
   else if (path)
     {
        // locally accessible file
        cmd = "xdg-open";

        escaped = ecore_file_escape_name(path);
        if (escaped)
          {
             Media_Type type = media_src_type_get(path);
             if (may_inline && _should_inline(obj))
               {
                  if ((type == MEDIA_TYPE_IMG) ||
                      (type == MEDIA_TYPE_SCALE) ||
                      (type == MEDIA_TYPE_EDJE))
                    {
                       evas_object_smart_callback_call(obj, "popup", NULL);
                       handled = EINA_TRUE;
                    }
                  else if (type == MEDIA_TYPE_MOV)
                    {
                       evas_object_smart_callback_call(obj, "popup", NULL);
                       handled = EINA_TRUE;
                    }
               }
             if (!handled)
               {
                  if ((type == MEDIA_TYPE_IMG) ||
                      (type == MEDIA_TYPE_SCALE) ||
                      (type == MEDIA_TYPE_EDJE))
                    {
                       if ((config->helper.local.image) &&
                           (config->helper.local.image[0]))
                         cmd = config->helper.local.image;
                    }
                  else if (type == MEDIA_TYPE_MOV)
                    {
                       if ((config->helper.local.video) &&
                           (config->helper.local.video[0]))
                         cmd = config->helper.local.video;
                    }
                  else
                    {
                       if ((config->helper.local.general) &&
                           (config->helper.local.general[0]))
                         cmd = config->helper.local.general;
                    }
                  snprintf(buf, sizeof(buf), "%s %s", cmd, escaped);
                  free(escaped);
               }
          }
     }
   else if (url)
     {
        // remote file needs ecore-con-url
        cmd = "xdg-open";

        escaped = ecore_file_escape_name(s);
        if (escaped)
          {
             Media_Type type = media_src_type_get(link);
             if (may_inline && _should_inline(obj))
               {
                  evas_object_smart_callback_call(obj, "popup", NULL);
                  handled = EINA_TRUE;
               }
             if (!handled)
               {
                  if ((type == MEDIA_TYPE_IMG) ||
                      (type == MEDIA_TYPE_SCALE) ||
                      (type == MEDIA_TYPE_EDJE))
                    {
                       if ((config->helper.url.image) &&
                           (config->helper.url.image[0]))
                         cmd = config->helper.url.image;
                    }
                  else if (type == MEDIA_TYPE_MOV)
                    {
                       if ((config->helper.url.video) &&
                           (config->helper.url.video[0]))
                         cmd = config->helper.url.video;
                    }
                  else
                    {
                       if ((config->helper.url.general) &&
                           (config->helper.url.general[0]))
                         cmd = config->helper.url.general;
                    }
                  snprintf(buf, sizeof(buf), "%s %s", cmd, escaped);
                  free(escaped);
               }
          }
     }
   else
     {
        free(s);
        return;
     }
   free(s);
   if (!handled) ecore_exe_run(buf, NULL);
}

static void
_cb_ctxp_del(void *data,
             Evas *_e EINA_UNUSED,
             Evas_Object *_obj EINA_UNUSED,
             void *_event EINA_UNUSED)
{
   Termio *sd = data;
   EINA_SAFETY_ON_NULL_RETURN(sd);
   sd->ctxpopup = NULL;

   /* Force refocus */
   term_unfocus(sd->term);
   term_focus(sd->term);
}

static void
_cb_ctxp_dismissed(void *data,
                   Evas_Object *obj,
                   void *_event EINA_UNUSED)
{
   Termio *sd = data;
   EINA_SAFETY_ON_NULL_RETURN(sd);
   sd->ctxpopup = NULL;
   evas_object_del(obj);
}

static void
_cb_ctxp_link_preview(void *data,
                      Evas_Object *obj,
                      void *_event EINA_UNUSED)
{
   Evas_Object *term = data;
   Termio *sd = evas_object_smart_data_get(term);
   EINA_SAFETY_ON_NULL_RETURN(sd);

   _activate_link(term, EINA_TRUE);

   sd->ctxpopup = NULL;
   evas_object_del(obj);
}

static void
_cb_ctxp_link_open(void *data,
                   Evas_Object *obj,
                   void *_event EINA_UNUSED)
{
   Evas_Object *term = data;
   Termio *sd = evas_object_smart_data_get(term);
   EINA_SAFETY_ON_NULL_RETURN(sd);
   _activate_link(term, EINA_FALSE);

   sd->ctxpopup = NULL;
   evas_object_del(obj);
}

static void
_cb_ctxp_link_content_copy(void *data,
                           Evas_Object *obj,
                           void *event EINA_UNUSED)
{
   Evas_Object *term = data;
   Termio *sd = evas_object_smart_data_get(term);
   const char *raw_link;
   size_t len;
   EINA_SAFETY_ON_NULL_RETURN(sd);

   if (sd->link.id)
     {
        Term_Link *hl = &sd->pty->hl.links[sd->link.id];

        if (!hl->url)
          return;
        _take_selection_text(sd, ELM_SEL_TYPE_CLIPBOARD, hl->url);
     }
   else
     {
        raw_link = termio_selection_get(term, sd->link.x1, sd->link.y1, sd->link.x2, sd->link.y2, &len, EINA_FALSE);

        _take_selection_text(sd, ELM_SEL_TYPE_CLIPBOARD, raw_link);
     }

   sd->ctxpopup = NULL;
   evas_object_del(obj);
}

static void
_cb_ctxp_link_copy(void *data,
                   Evas_Object *obj,
                   void *_event EINA_UNUSED)
{
   Evas_Object *term = data;
   Termio *sd = evas_object_smart_data_get(term);
   EINA_SAFETY_ON_NULL_RETURN(sd);
   EINA_SAFETY_ON_NULL_RETURN(sd->link.string);
   _take_selection_text(sd, ELM_SEL_TYPE_CLIPBOARD, sd->link.string);

   sd->ctxpopup = NULL;
   evas_object_del(obj);
}

static void
_cb_link_down(void *data,
              Evas *_e EINA_UNUSED,
              Evas_Object *_obj EINA_UNUSED,
              void *event)
{
   Evas_Event_Mouse_Down *ev = event;
   Termio *sd = evas_object_smart_data_get(data);
   EINA_SAFETY_ON_NULL_RETURN(sd);
   Term_Link *hl = NULL;


   if (!sd->link.string && sd->link.id)
     {
        hl = &sd->pty->hl.links[sd->link.id];
        if (!hl->url)
          return;
        sd->link.string = eina_stringshare_add(hl->url);
     }

   if (ev->button == 1)
     {
        sd->link.down.down = EINA_TRUE;
        sd->link.down.x = ev->canvas.x;
        sd->link.down.y = ev->canvas.y;
     }
   else if (ev->button == 3)
     {
        Evas_Object *ctxp;
        Eina_Bool absolut = EINA_FALSE;
        const char *raw_link;
        size_t len;

        if (sd->pty->selection.is_active)
          {
             int cx = 0, cy = 0;

             _smart_xy_to_cursor(sd, ev->canvas.x, ev->canvas.y, &cx, &cy);
             if (_mouse_in_selection(sd, cx, cy))
               return;
          }

        ctxp = elm_ctxpopup_add(sd->win);
        sd->ctxpopup = ctxp;

        if (hl)
          {
             raw_link = hl->url;
             len = strlen(hl->url);
          }
        else
          {
             raw_link = termio_selection_get(sd->self,
                                             sd->link.x1,
                                             sd->link.y1,
                                             sd->link.x2,
                                             sd->link.y2,
                                             &len,
                                             EINA_FALSE);
          }

        if (len > 0 && raw_link[0] == '/')
          absolut = EINA_TRUE;

        if (sd->config->helper.inline_please)
          {
             Media_Type type = media_src_type_get(raw_link);

             if ((type == MEDIA_TYPE_IMG) ||
                 (type == MEDIA_TYPE_SCALE) ||
                 (type == MEDIA_TYPE_EDJE) ||
                 (type == MEDIA_TYPE_MOV))
               elm_ctxpopup_item_append(ctxp, _("Preview"), NULL,
                                        _cb_ctxp_link_preview, sd->self);
          }
        elm_ctxpopup_item_append(ctxp, _("Open"), NULL, _cb_ctxp_link_open,
                                 sd->self);

        if (!absolut &&
            !link_is_url(raw_link) &&
            !link_is_email(raw_link))
          {
             elm_ctxpopup_item_append(ctxp, _("Copy relative path"), NULL, _cb_ctxp_link_content_copy,
                                      sd->self);
             elm_ctxpopup_item_append(ctxp, _("Copy full path"), NULL, _cb_ctxp_link_copy,
                                      sd->self);
          }
        else
          {
              elm_ctxpopup_item_append(ctxp, _("Copy"), NULL, _cb_ctxp_link_copy, sd->self);
          }
        evas_object_move(ctxp, ev->canvas.x, ev->canvas.y);
        evas_object_show(ctxp);
        evas_object_smart_callback_add(ctxp, "dismissed",
                                       _cb_ctxp_dismissed, sd);
        evas_object_event_callback_add(ctxp, EVAS_CALLBACK_DEL,
                                       _cb_ctxp_del, sd);
        if (!hl)
          free((void*)raw_link);
     }
}

static Eina_Bool
_cb_link_up_delay(void *data)
{
   Termio *sd = evas_object_smart_data_get(data);
   EINA_SAFETY_ON_NULL_RETURN_VAL(sd, EINA_FALSE);

   sd->link_do_timer = NULL;
   if (!sd->didclick) _activate_link(data, EINA_TRUE);
   sd->didclick = EINA_FALSE;
   return EINA_FALSE;
}

static void
_cb_link_up(void *data,
            Evas *_e EINA_UNUSED,
            Evas_Object *_obj EINA_UNUSED,
            void *event)
{
   Evas_Event_Mouse_Up *ev = event;
   Termio *sd = evas_object_smart_data_get(data);
   EINA_SAFETY_ON_NULL_RETURN(sd);

   if ((ev->button == 1) && (sd->link.down.down))
     {
        Evas_Coord dx, dy, finger_size;

        dx = abs(ev->canvas.x - sd->link.down.x);
        dy = abs(ev->canvas.y - sd->link.down.y);
        finger_size = elm_config_finger_size_get();

        if ((dx <= finger_size) && (dy <= finger_size))
          {
             if (sd->link_do_timer)
               ecore_timer_reset(sd->link_do_timer);
             else
               sd->link_do_timer = ecore_timer_add(0.2, _cb_link_up_delay, data);
          }
        sd->link.down.down = EINA_FALSE;
     }
}

static void
_cb_link_drag_move(void *data, Evas_Object *obj, Evas_Coord x, Evas_Coord y, Elm_Xdnd_Action action)
{
   const Evas_Modifier *em = NULL;
   Termio *sd = evas_object_smart_data_get(data);
   EINA_SAFETY_ON_NULL_RETURN(sd);

   DBG("dnd %i %i act %i", x, y, action);
   em = evas_key_modifier_get(evas_object_evas_get(sd->event));
   if (em)
     {
        if (evas_key_modifier_is_set(em, "Control"))
          elm_drag_action_set(obj, ELM_XDND_ACTION_COPY);
        else
          elm_drag_action_set(obj, ELM_XDND_ACTION_MOVE);
     }
}

static void
_cb_link_drag_accept(void *data,
                     Evas_Object *_obj EINA_UNUSED,
                     Eina_Bool doaccept)
{
   Termio *sd = evas_object_smart_data_get(data);
   EINA_SAFETY_ON_NULL_RETURN(sd);

   DBG("dnd accept: %i", doaccept);
}

static void
_cb_link_drag_done(void *data, Evas_Object *_obj EINA_UNUSED)
{
   Termio *sd = evas_object_smart_data_get(data);
   EINA_SAFETY_ON_NULL_RETURN(sd);

   DBG("dnd done");
   sd->link.down.dnd = EINA_FALSE;
   if ((sd->link.down.dndobjdel) && (sd->link.down.dndobj))
     evas_object_del(sd->link.down.dndobj);
   sd->link.down.dndobj = NULL;
}

static Evas_Object *
_cb_link_icon_new(void *data, Evas_Object *par, Evas_Coord *xoff, Evas_Coord *yoff)
{
   Evas_Object *icon;
   Termio *sd = evas_object_smart_data_get(data);
   EINA_SAFETY_ON_NULL_RETURN_VAL(sd, NULL);

   icon = elm_button_add(par);
   elm_object_text_set(icon, sd->link.string);
   *xoff = 0;
   *yoff = 0;
   return icon;
}

static void
_cb_link_move(void *data,
              Evas *_e EINA_UNUSED,
              Evas_Object *obj,
              void *event)
{
   Evas_Event_Mouse_Move *ev = event;
   Termio *sd = evas_object_smart_data_get(data);
   Evas_Coord dx, dy;
   EINA_SAFETY_ON_NULL_RETURN(sd);

   if (!sd->link.down.down)
     return;
   dx = abs(ev->cur.canvas.x - sd->link.down.x);
   dy = abs(ev->cur.canvas.y - sd->link.down.y);
   if ((sd->config->drag_links) &&
       (sd->link.string) &&
       ((dx > elm_config_finger_size_get()) ||
           (dy > elm_config_finger_size_get())))
     {
        sd->link.down.down = EINA_FALSE;
        sd->link.down.dnd = EINA_TRUE;
        DBG("dnd start %s %i %i", sd->link.string,
               evas_key_modifier_is_set(ev->modifiers, "Control"),
               evas_key_modifier_is_set(ev->modifiers, "Shift"));
        if (evas_key_modifier_is_set(ev->modifiers, "Control"))
          elm_drag_start(obj, ELM_SEL_FORMAT_IMAGE, sd->link.string,
                         ELM_XDND_ACTION_COPY,
                         _cb_link_icon_new, data,
                         _cb_link_drag_move, data,
                         _cb_link_drag_accept, data,
                         _cb_link_drag_done, data);
        else
          elm_drag_start(obj, ELM_SEL_FORMAT_IMAGE, sd->link.string,
                         ELM_XDND_ACTION_MOVE,
                         _cb_link_icon_new, data,
                         _cb_link_drag_move, data,
                         _cb_link_drag_accept, data,
                         _cb_link_drag_done, data);
        sd->link.down.dndobj = obj;
        sd->link.down.dndobjdel = EINA_FALSE;
     }
}

static void
_update_link(Termio *sd, Eina_Bool same_geom)
{
   Evas_Coord ox, oy, ow, oh;
   Evas_Object *o;
   Evas_Object *obj;
   Eina_Bool popup_exists;
   int y;

   EINA_SAFETY_ON_NULL_RETURN(sd);
   obj = sd->self;

   if (sd->link.id)
     {
        same_geom = EINA_FALSE;
     }

   if (same_geom)
     return;

   sd->link.id = 0;

   if (sd->link.suspend)
     return;
   evas_object_geometry_get(obj, &ox, &oy, &ow, &oh);
   EINA_LIST_FREE(sd->link.objs, o)
     {
        if (sd->link.down.dndobj == o)
          {
             sd->link.down.dndobjdel = EINA_TRUE;
             evas_object_hide(o);
          }
        else
          evas_object_del(o);
     }
   if (!sd->link.string)
     return;

   popup_exists = main_term_popup_exists(sd->term);
   for (y = sd->link.y1; y <= sd->link.y2; y++)
     {
        o = elm_layout_add(sd->win);
        evas_object_smart_member_add(o, obj);
        theme_apply(elm_layout_edje_get(o), sd->config, "terminology/link");

        if (y == sd->link.y1)
          {
             evas_object_move(o, ox + (sd->link.x1 * sd->font.chw),
                              oy + (y * sd->font.chh));
             if (sd->link.y1 == sd->link.y2)
               evas_object_resize(o,
                                  ((sd->link.x2 - sd->link.x1 + 1) * sd->font.chw),
                                  sd->font.chh);
             else
               evas_object_resize(o,
                                  ((sd->grid.w - sd->link.x1) * sd->font.chw),
                                  sd->font.chh);
          }
        else if (y == sd->link.y2)
          {
             evas_object_move(o, ox, oy + (y * sd->font.chh));
             evas_object_resize(o,
                                ((sd->link.x2 + 1) * sd->font.chw),
                                sd->font.chh);
          }
        else
          {
             evas_object_move(o, ox, oy + (y * sd->font.chh));
             evas_object_resize(o, (sd->grid.w * sd->font.chw),
                                sd->font.chh);
          }

        sd->link.objs = eina_list_append(sd->link.objs, o);
        elm_object_cursor_set(o, "hand2");
        evas_object_show(o);
        evas_object_event_callback_add(o, EVAS_CALLBACK_MOUSE_DOWN,
                                       _cb_link_down, obj);
        evas_object_event_callback_add(o, EVAS_CALLBACK_MOUSE_UP,
                                       _cb_link_up, obj);
        evas_object_event_callback_add(o, EVAS_CALLBACK_MOUSE_MOVE,
                                       _cb_link_move, obj);
        if ((!popup_exists) && link_is_email(sd->link.string))
          {
             gravatar_tooltip(o, sd->config, sd->link.string);
          }
     }
}

static void
_remove_links(Termio *sd)
{
   Eina_Bool same_geom = EINA_FALSE;

   if (sd->link.string)
     {
        eina_stringshare_del(sd->link.string);
        sd->link.string = NULL;
     }
   sd->link.x1 = -1;
   sd->link.y1 = -1;
   sd->link.x2 = -1;
   sd->link.y2 = -1;
   sd->link.suspend = EINA_FALSE;
   sd->link.id = 0;
   _update_link(sd, same_geom);
}

static void
_hyperlink_end(Termio *sd,
               Term_Link *hl,
               Evas_Object *o,
               Eina_Bool add_tooltip)
{
   Eina_Bool popup_exists;

   sd->link.objs = eina_list_append(sd->link.objs, o);
   elm_object_cursor_set(o, "hand2");
   evas_object_show(o);
   evas_object_event_callback_add(o, EVAS_CALLBACK_MOUSE_DOWN,
                                  _cb_link_down, sd->self);
   evas_object_event_callback_add(o, EVAS_CALLBACK_MOUSE_UP,
                                  _cb_link_up, sd->self);
   evas_object_event_callback_add(o, EVAS_CALLBACK_MOUSE_MOVE,
                                  _cb_link_move, sd->self);
   popup_exists = main_term_popup_exists(sd->term);
   if (!popup_exists && add_tooltip)
     {
        /* display tooltip */
        elm_object_tooltip_text_set(o, hl->url);

        if (link_is_email(hl->url))
          {
             gravatar_tooltip(o, sd->config, hl->url);
          }
     }
}

static void
_hyperlink_mouseover(Evas_Object *obj, Termio *sd,
                     uint16_t link_id)
{
   Evas_Coord ox, oy, ow, oh;
   Evas_Object *o;
   int x, y;
   Term_Link *hl;

   EINA_SAFETY_ON_NULL_RETURN(sd);

   /* If it's the same link, consider we already have the correct links
    * displayed */
   if (sd->link.id == link_id)
     return;

   if (sd->link.suspend)
     return;

   _remove_links(sd);
   sd->link.id = link_id;

   hl = &sd->pty->hl.links[link_id];
   if (!hl->url)
     return;

   /* Scan the whole screen and display links as needed */
   evas_object_geometry_get(obj, &ox, &oy, &ow, &oh);
   termpty_backlog_lock();
   termpty_backscroll_adjust(sd->pty, &sd->scroll);
   for (y = 0; y < sd->grid.h; y++)
     {
        ssize_t w = 0;
        Termcell *cells;
        int start_x = -1;

        o = NULL;

        cells = termpty_cellrow_get(sd->pty, y - sd->scroll, &w);
        if (!cells)
          continue;
        for (x = 0; x < w; x++)
          {
             Termcell *c = cells + x;
             if (term_link_eq(sd->pty, hl, c->att.link_id))
               {
                  if (!o)
                    {
                       o = elm_layout_add(sd->win);
                       evas_object_smart_member_add(o, obj);
                       theme_apply(elm_layout_edje_get(o), sd->config,
                                   "terminology/link");
                       evas_object_move(o,
                                        ox + (x * sd->font.chw),
                                        oy + (y * sd->font.chh));
                       start_x = x;
                    }
               }
             else
               {
                  if (o)
                    {
                       evas_object_resize(o,
                                          (x - start_x) * sd->font.chw,
                                          sd->font.chh);
                       _hyperlink_end(sd, hl, o,
                                      (y == sd->mouse.cy) &&
                                      ((start_x <= sd->mouse.cx) &&
                                        (sd->mouse.cx <= x)));
                       o = NULL;
                    }
               }
          }
        if (o)
          {
             evas_object_resize(o,
                                (x - start_x + 1) * sd->font.chw,
                                sd->font.chh);
             _hyperlink_end(sd, hl, o,
                            (y == sd->mouse.cy) &&
                            ((start_x <= sd->mouse.cx) &&
                             (sd->mouse.cx <= x)));
          }
     }
   termpty_backlog_unlock();
}


/* }}} */
/* {{{ Blocks */

static void
_smart_media_clicked(void *data, Evas_Object *obj, void *_info EINA_UNUSED)
{
//   Termio *sd = evas_object_smart_data_get(data);
   Termblock *blk;
   const char *file = media_get(obj);
   if (!file) return;
   blk = evas_object_data_get(obj, "blk");
   if (blk)
     {
        if (blk->link)
          {
             Media_Type type = media_src_type_get(blk->link);
             Config *config = termio_config_get(data);

             if (config)
               {
                  if ((!config->helper.inline_please) ||
                      (!((type == MEDIA_TYPE_IMG)  || (type == MEDIA_TYPE_SCALE) ||
                         (type == MEDIA_TYPE_EDJE) || (type == MEDIA_TYPE_MOV))))
                    {
                       const char *cmd = NULL;

                       file = blk->link;
                       if ((config->helper.local.general) &&
                           (config->helper.local.general[0]))
                         cmd = config->helper.local.general;
                       if (cmd)
                         {
                            char buf[PATH_MAX], *escaped;

                            escaped = ecore_file_escape_name(file);
                            if (escaped)
                              {
                                 snprintf(buf, sizeof(buf), "%s %s", cmd, escaped);
                                 ecore_exe_run(buf, NULL);
                                 free(escaped);
                              }
                            return;
                         }
                    }
                  file = blk->link;
               }
          }
     }
   evas_object_smart_callback_call(data, "popup", (void *)file);
}

static void
_smart_media_del(void *data,
                 Evas *_e EINA_UNUSED,
                 Evas_Object *obj,
                 void *_info EINA_UNUSED)
{
   Termblock *blk = data;

   if (blk->obj == obj) blk->obj = NULL;
}

static void
_smart_media_play(void *data,
                  Evas_Object *obj,
                  void *_info EINA_UNUSED)
{
   Termblock *blk = data;

   if (blk->obj != obj) return;

   blk->mov_state = MOVIE_STATE_PLAY;
}

static void
_smart_media_pause(void *data,
                   Evas_Object *obj,
                   void *_info EINA_UNUSED)
{
   Termblock *blk = data;

   if (blk->obj != obj) return;

   blk->mov_state = MOVIE_STATE_PAUSE;
}

static void
_smart_media_stop(void *data,
                  Evas_Object *obj,
                  void *_info EINA_UNUSED)
{
   Termblock *blk = data;

   if (blk->obj != obj) return;

   blk->mov_state = MOVIE_STATE_STOP;
}

static void
_block_edje_signal_cb(void *data,
                      Evas_Object *_obj EINA_UNUSED,
                      const char *sig,
                      const char *src)
{
   Termblock *blk = data;
   Termio *sd = evas_object_smart_data_get(blk->pty->obj);
   char *buf = NULL, *chid = NULL;
   int buflen = 0;
   Eina_List *l;

   EINA_SAFETY_ON_NULL_RETURN(sd);
   if ((!blk->chid) || (!sd->cur_chids)) return;
   EINA_LIST_FOREACH(sd->cur_chids, l, chid)
     {
        if (!(!strcmp(blk->chid, chid))) break;
        chid = NULL;
     }
   if (!chid) return;
   if ((!strcmp(sig, "drag")) ||
       (!strcmp(sig, "drag,start")) ||
       (!strcmp(sig, "drag,stop")) ||
       (!strcmp(sig, "drag,step")) ||
       (!strcmp(sig, "drag,set")))
     {
        int v1, v2;
        double f1 = 0.0, f2 = 0.0;

        edje_object_part_drag_value_get(blk->obj, src, &f1, &f2);
        v1 = (int)(f1 * 1000.0);
        v2 = (int)(f2 * 1000.0);
        buf = alloca(strlen(src) + strlen(blk->chid) + 256);
        buflen = sprintf(buf, "%c};%s\n%s\n%s\n%i\n%i", 0x1b,
                         blk->chid, sig, src, v1, v2);
        termpty_write(sd->pty, buf, buflen + 1);
     }
   else
     {
        buf = alloca(strlen(sig) + strlen(src) + strlen(blk->chid) + 128);
        buflen = sprintf(buf, "%c}signal;%s\n%s\n%s", 0x1b,
                         blk->chid, sig, src);
        termpty_write(sd->pty, buf, buflen + 1);
     }
}

static void
_block_edje_message_cb(void *data,
                       Evas_Object *_obj EINA_UNUSED,
                       Edje_Message_Type type, int id, void *msg)
{
   Termblock *blk = data;
   Termio *sd = evas_object_smart_data_get(blk->pty->obj);
   char *chid = NULL, buf[4096];
   Eina_List *l;
   int buflen;

   EINA_SAFETY_ON_NULL_RETURN(sd);
   if ((!blk->chid) || (!sd->cur_chids)) return;
   EINA_LIST_FOREACH(sd->cur_chids, l, chid)
     {
        if (!(!strcmp(blk->chid, chid))) break;
        chid = NULL;
     }
   if (!chid) return;
   switch (type)
     {
      case EDJE_MESSAGE_STRING:
          {
             Edje_Message_String *m = msg;

             buflen = sprintf(buf, "%c}message;%s\n%i\nstring\n%s", 0x1b,
                              blk->chid, id, m->str);
             termpty_write(sd->pty, buf, buflen + 1);
          }
        break;
      case EDJE_MESSAGE_INT:
          {
             Edje_Message_Int *m = msg;

             buflen = snprintf(buf, sizeof(buf),
                               "%c}message;%s\n%i\nint\n%i", 0x1b,
                               blk->chid, id, m->val);
             termpty_write(sd->pty, buf, buflen + 1);
          }
        break;
      case EDJE_MESSAGE_FLOAT:
          {
             Edje_Message_Float *m = msg;

             buflen = snprintf(buf, sizeof(buf),
                               "%c}message;%s\n%i\nfloat\n%i", 0x1b,
                               blk->chid, id, (int)(m->val * 1000.0));
             termpty_write(sd->pty, buf, buflen + 1);
          }
        break;
      case EDJE_MESSAGE_STRING_SET:
          {
             Edje_Message_String_Set *m = msg;
             int i;
             char zero[1] = { 0 };

             buflen = snprintf(buf, sizeof(buf),
                               "%c}message;%s\n%i\nstring_set\n%i", 0x1b,
                               blk->chid, id, m->count);
             termpty_write(sd->pty, buf, buflen);
             for (i = 0; i < m->count; i++)
               {
                  termpty_write(sd->pty, "\n", 1);
                  termpty_write(sd->pty, m->str[i], strlen(m->str[i]));
               }
             termpty_write(sd->pty, zero, 1);
         }
        break;
      case EDJE_MESSAGE_INT_SET:
          {
             Edje_Message_Int_Set *m = msg;
             int i;
             char zero[1] = { 0 };

             buflen = snprintf(buf, sizeof(buf),
                               "%c}message;%s\n%i\nint_set\n%i", 0x1b,
                               blk->chid, id, m->count);
             termpty_write(sd->pty, buf, buflen);
             for (i = 0; i < m->count; i++)
               {
                  termpty_write(sd->pty, "\n", 1);
                  buflen = snprintf(buf, sizeof(buf), "%i", m->val[i]);
                  termpty_write(sd->pty, buf, buflen);
               }
             termpty_write(sd->pty, zero, 1);
          }
        break;
      case EDJE_MESSAGE_FLOAT_SET:
          {
             Edje_Message_Float_Set *m = msg;
             int i;
             char zero[1] = { 0 };

             buflen = snprintf(buf, sizeof(buf),
                               "%c}message;%s\n%i\nfloat_set\n%i", 0x1b,
                               blk->chid, id, m->count);
             termpty_write(sd->pty, buf, buflen);
             for (i = 0; i < m->count; i++)
               {
                  termpty_write(sd->pty, "\n", 1);
                  buflen = snprintf(buf, sizeof(buf), "%i", (int)(m->val[i] * 1000.0));
                  termpty_write(sd->pty, buf, buflen);
               }
             termpty_write(sd->pty, zero, 1);
          }
        break;
      case EDJE_MESSAGE_STRING_INT:
          {
             Edje_Message_String_Int *m = msg;

             buflen = snprintf(buf, sizeof(buf),
                               "%c}message;%s\n%i\nstring_int\n%s\n%i", 0x1b,
                               blk->chid, id, m->str, m->val);
             termpty_write(sd->pty, buf, buflen + 1);
          }
        break;
      case EDJE_MESSAGE_STRING_FLOAT:
          {
             Edje_Message_String_Float *m = msg;

             buflen = snprintf(buf, sizeof(buf),
                               "%c}message;%s\n%i\nstring_float\n%s\n%i", 0x1b,
                               blk->chid, id, m->str, (int)(m->val * 1000.0));
             termpty_write(sd->pty, buf, buflen + 1);
          }
        break;
      case EDJE_MESSAGE_STRING_INT_SET:
          {
             Edje_Message_String_Int_Set *m = msg;
             int i;
             char zero[1] = { 0 };

             buflen = snprintf(buf, sizeof(buf),
                               "%c}message;%s\n%i\nstring_int_set\n%i", 0x1b,
                               blk->chid, id, m->count);
             termpty_write(sd->pty, buf, buflen);
             termpty_write(sd->pty, "\n", 1);
             termpty_write(sd->pty, m->str, strlen(m->str));
             for (i = 0; i < m->count; i++)
               {
                  termpty_write(sd->pty, "\n", 1);
                  buflen = snprintf(buf, sizeof(buf), "%i", m->val[i]);
                  termpty_write(sd->pty, buf, buflen);
               }
             termpty_write(sd->pty, zero, 1);
          }
        break;
      case EDJE_MESSAGE_STRING_FLOAT_SET:
          {
             Edje_Message_String_Float_Set *m = msg;
             int i;
             char zero[1] = { 0 };

             buflen = snprintf(buf, sizeof(buf),
                               "%c}message;%s\n%i\nstring_float_set\n%i", 0x1b,
                               blk->chid, id, m->count);
             termpty_write(sd->pty, buf, buflen);
             termpty_write(sd->pty, "\n", 1);
             termpty_write(sd->pty, m->str, strlen(m->str));
             for (i = 0; i < m->count; i++)
               {
                  termpty_write(sd->pty, "\n", 1);
                  buflen = snprintf(buf, sizeof(buf), "%i", (int)(m->val[i] * 1000.0));
                  termpty_write(sd->pty, buf, buflen);
               }
             termpty_write(sd->pty, zero, 1);
          }
        break;
      default:
        break;
     }
}

static void
_block_edje_cmds(Termpty *ty, Termblock *blk, Eina_List *cmds, Eina_Bool created)
{
   Eina_List *l;
   char *s;

#define ISCMD(cmd) !strcmp(s, cmd)
#define GETS(var) l = l->next; if (!l) return; var = l->data
#define GETI(var) l = l->next; if (!l) return; var = atoi(l->data)
#define GETF(var) l = l->next; if (!l) return; var = (double)atoi(l->data) / 1000.0
   l = cmds;
   while (l)
     {
        s = l->data;

        /////////////////////////////////////////////////////////////////////
        if (ISCMD("text")) // set text part
          {
             char *prt, *txt;

             GETS(prt);
             GETS(txt);
             edje_object_part_text_set(blk->obj, prt, txt);
          }
        /////////////////////////////////////////////////////////////////////
        else if (ISCMD("emit")) // emit signal
          {
             char *sig, *src;

             GETS(sig);
             GETS(src);
             edje_object_signal_emit(blk->obj, sig, src);
          }
        /////////////////////////////////////////////////////////////////////
        else if (ISCMD("drag")) // set dragable
          {
             char *prt, *val;
             double v1, v2;

             GETS(prt);
             GETS(val);
             GETF(v1);
             GETF(v2);
             if (!strcmp(val, "value"))
               edje_object_part_drag_value_set(blk->obj, prt, v1, v2);
             else if (!strcmp(val, "size"))
               edje_object_part_drag_size_set(blk->obj, prt, v1, v2);
             else if (!strcmp(val, "step"))
               edje_object_part_drag_step_set(blk->obj, prt, v1, v2);
             else if (!strcmp(val, "page"))
               edje_object_part_drag_page_set(blk->obj, prt, v1, v2);
          }
        /////////////////////////////////////////////////////////////////////
        else if (ISCMD("message")) // send message
          {
             int id;
             char *typ;

             GETI(id);
             GETS(typ);
             if (!strcmp(typ, "string"))
               {
                  Edje_Message_String *m;

                  m = alloca(sizeof(Edje_Message_String));
                  GETS(m->str);
                  edje_object_message_send(blk->obj, EDJE_MESSAGE_STRING,
                                           id, m);
               }
             else if (!strcmp(typ, "int"))
               {
                  Edje_Message_Int *m;

                  m = alloca(sizeof(Edje_Message_Int));
                  GETI(m->val);
                  edje_object_message_send(blk->obj, EDJE_MESSAGE_INT,
                                           id, m);
               }
             else if (!strcmp(typ, "float"))
               {
                  Edje_Message_Float *m;

                  m = alloca(sizeof(Edje_Message_Float));
                  GETF(m->val);
                  edje_object_message_send(blk->obj, EDJE_MESSAGE_FLOAT,
                                           id, m);
               }
             else if (!strcmp(typ, "string_set"))
               {
                  Edje_Message_String_Set *m;
                  int i, count;

                  GETI(count);
                  m = alloca(sizeof(Edje_Message_String_Set) +
                             ((count - 1) * sizeof(char *)));
                  m->count = count;
                  for (i = 0; i < m->count; i++)
                    {
                       GETS(m->str[i]);
                    }
                  edje_object_message_send(blk->obj,
                                           EDJE_MESSAGE_STRING_SET,
                                           id, m);
               }
             else if (!strcmp(typ, "int_set"))
               {
                  Edje_Message_Int_Set *m;
                  int i, count;

                  GETI(count);
                  m = alloca(sizeof(Edje_Message_Int_Set) +
                             ((count - 1) * sizeof(int)));
                  m->count = count;
                  for (i = 0; i < m->count; i++)
                    {
                       GETI(m->val[i]);
                    }
                  edje_object_message_send(blk->obj,
                                           EDJE_MESSAGE_INT_SET,
                                           id, m);
               }
             else if (!strcmp(typ, "float_set"))
               {
                  Edje_Message_Float_Set *m;
                  int i, count;

                  GETI(count);
                  m = alloca(sizeof(Edje_Message_Float_Set) +
                             ((count - 1) * sizeof(double)));
                  m->count = count;
                  for (i = 0; i < m->count; i++)
                    {
                       GETF(m->val[i]);
                    }
                  edje_object_message_send(blk->obj,
                                           EDJE_MESSAGE_FLOAT_SET,
                                           id, m);
               }
             else if (!strcmp(typ, "string_int"))
               {
                  Edje_Message_String_Int *m;

                  m = alloca(sizeof(Edje_Message_String_Int));
                  GETS(m->str);
                  GETI(m->val);
                  edje_object_message_send(blk->obj, EDJE_MESSAGE_STRING_INT,
                                           id, m);
               }
             else if (!strcmp(typ, "string_float"))
               {
                  Edje_Message_String_Float *m;

                  m = alloca(sizeof(Edje_Message_String_Float));
                  GETS(m->str);
                  GETF(m->val);
                  edje_object_message_send(blk->obj, EDJE_MESSAGE_STRING_FLOAT,
                                           id, m);
               }
             else if (!strcmp(typ, "string_int_set"))
               {
                  Edje_Message_String_Int_Set *m;
                  int i, count;

                  GETI(count);
                  m = alloca(sizeof(Edje_Message_String_Int_Set) +
                             ((count - 1) * sizeof(int)));
                  GETS(m->str);
                  m->count = count;
                  for (i = 0; i < m->count; i++)
                    {
                       GETI(m->val[i]);
                    }
                  edje_object_message_send(blk->obj,
                                           EDJE_MESSAGE_STRING_INT_SET,
                                           id, m);
               }
             else if (!strcmp(typ, "string_float_set"))
               {
                  Edje_Message_String_Float_Set *m;
                  int i, count;

                  GETI(count);
                  m = alloca(sizeof(Edje_Message_String_Float_Set) +
                             ((count - 1) * sizeof(double)));
                  GETS(m->str);
                  m->count = count;
                  for (i = 0; i < m->count; i++)
                    {
                       GETF(m->val[i]);
                    }
                  edje_object_message_send(blk->obj,
                                           EDJE_MESSAGE_STRING_FLOAT_SET,
                                           id, m);
               }
          }
        /////////////////////////////////////////////////////////////////////
        else if (ISCMD("chid")) // set callback channel id
          {
             char *chid;

             GETS(chid);
             if (!blk->chid)
               {
                  blk->chid = eina_stringshare_add(chid);
                  termpty_block_chid_update(ty, blk);
               }
             if (created)
               {
                  edje_object_signal_callback_add(blk->obj, "*", "*",
                                                  _block_edje_signal_cb,
                                                  blk);
                  edje_object_message_handler_set(blk->obj,
                                                  _block_edje_message_cb,
                                                  blk);
               }
          }
        if (l) l = l->next;
     }
}

static void
_block_edje_activate(Evas_Object *obj, Termblock *blk)
{
   Termio *sd = evas_object_smart_data_get(obj);
   Eina_Bool ok = EINA_FALSE;

   EINA_SAFETY_ON_NULL_RETURN(sd);
   if ((!blk->path) || (!blk->link)) return;
   blk->obj = edje_object_add(evas_object_evas_get(obj));
   if (blk->path[0] == '/')
     {
        ok = edje_object_file_set(blk->obj, blk->path, blk->link);
     }
   else if (!strcmp(blk->path, "THEME"))
     {
        ok = edje_object_file_set(blk->obj,
                                  config_theme_path_default_get
                                  (sd->config),
                                  blk->link);
     }
   else
     {
        char path[PATH_MAX], home[PATH_MAX];

        if (homedir_get(home, sizeof(home)))
          {
             if ((size_t)snprintf(path, sizeof(path),
                                  "%s/.terminology/objlib/%s",
                                  home, blk->path) >= sizeof(path))
               {
                  ERR("Not enough space in buffer for path to edje lib file");
                  goto skip;
               }
             ok = edje_object_file_set(blk->obj, path, blk->link);
          }
        if (!ok)
          {
             if ((size_t)snprintf(path, sizeof(path), "%s/objlib/%s",
                                  elm_app_data_dir_get(), blk->path)
                 >= sizeof(path))
               {
                  ERR("Not enough space in buffer for path to edje lib file");
                  goto skip;
               }
             ok = edje_object_file_set(blk->obj, path, blk->link);
          }
     }
skip:
   evas_object_smart_member_add(blk->obj, obj);
   evas_object_stack_above(blk->obj, sd->event);
   evas_object_show(blk->obj);
   evas_object_data_set(blk->obj, "blk", blk);

   if (ok)
     {
        _block_edje_cmds(sd->pty, blk, blk->cmds, EINA_TRUE);
     }
   else
     {
        ERR("failed to activate textblock of id %d", blk->id);
     }
}

static void
_block_media_activate(Evas_Object *obj, Termblock *blk)
{
   Termio *sd = evas_object_smart_data_get(obj);
   Media_Type type;
   int media = MEDIA_STRETCH;
   Evas_Object *mctrl;

   EINA_SAFETY_ON_NULL_RETURN(sd);

   if (blk->scale_stretch)
     media = MEDIA_STRETCH;
   else if (blk->scale_center)
     media = MEDIA_POP;
   else if (blk->scale_fill)
     media = MEDIA_BG;
   else if (blk->thumb)
     media = MEDIA_THUMB;

   if (!blk->was_active_before || blk->mov_state == MOVIE_STATE_STOP)
     media |= MEDIA_SAVE;
   else
     media |= MEDIA_RECOVER | MEDIA_SAVE;

   type = media_src_type_get(blk->path);
   blk->obj = media_add(obj, blk->path, sd->config, media, type);

   if (type == MEDIA_TYPE_MOV)
     media_play_set(blk->obj, blk->mov_state == MOVIE_STATE_PLAY);

   evas_object_event_callback_add
     (blk->obj, EVAS_CALLBACK_DEL, _smart_media_del, blk);
   evas_object_smart_callback_add(blk->obj, "play", _smart_media_play, blk);
   evas_object_smart_callback_add(blk->obj, "pause", _smart_media_pause, blk);
   evas_object_smart_callback_add(blk->obj, "stop", _smart_media_stop, blk);

   blk->type = type;
   evas_object_smart_member_add(blk->obj, obj);

   mctrl = media_control_get(blk->obj);
   if (mctrl)
     {
        evas_object_smart_member_add(mctrl, obj);
        evas_object_stack_above(mctrl, sd->event);
     }

   evas_object_stack_above(blk->obj, sd->grid.obj);
   evas_object_show(blk->obj);
   evas_object_data_set(blk->obj, "blk", blk);

   if (blk->thumb)
     {
        evas_object_smart_callback_add(blk->obj, "clicked",
                                       _smart_media_clicked, obj);
     }
}

static void
_block_activate(Evas_Object *obj, Termblock *blk)
{
   Termio *sd = evas_object_smart_data_get(obj);

   EINA_SAFETY_ON_NULL_RETURN(sd);

   if (blk->active)
     return;
   blk->active = EINA_TRUE;
   if (blk->obj)
     return;
   if (blk->edje)
     _block_edje_activate(obj, blk);
   else
     _block_media_activate(obj, blk);

   blk->was_active_before = EINA_TRUE;
   if (!blk->was_active)
     sd->pty->block.active = eina_list_append(sd->pty->block.active, blk);
}

static void
_block_obj_del(Termblock *blk)
{
   if (!blk->obj) return;

   evas_object_event_callback_del_full
      (blk->obj, EVAS_CALLBACK_DEL,
       _smart_media_del, blk);
   evas_object_del(blk->obj);
   blk->obj = NULL;
}

/* }}} */
/* {{{ Selection */

static Eina_Bool
_mouse_in_selection(Termio *sd, int cx, int cy)
{
   int start_x = 0, start_y = 0, end_x = 0, end_y = 0;

   if (!sd->pty->selection.is_active)
     return EINA_FALSE;

   start_x = sd->pty->selection.start.x;
   start_y = sd->pty->selection.start.y;
   end_x = sd->pty->selection.end.x;
   end_y = sd->pty->selection.end.y;

   if (!sd->pty->selection.is_top_to_bottom)
     {
        INT_SWAP(start_y, end_y);
        INT_SWAP(start_x, end_x);
     }
   if (sd->pty->selection.is_box)
     {
        if ((start_y <= cy) && (cy <= end_y) &&
            (start_x <= cx) && (cx <= end_x) )
          return EINA_TRUE;
     }
   else
     {
        if ((cy < start_y) || (cy > end_y))
          return EINA_FALSE;
        if (((cy == start_y) && (cx < start_x)) ||
            ((cy == end_y) && (cx > end_x)))
          return EINA_FALSE;
        return EINA_TRUE;
     }
     return EINA_FALSE;
}



char *
termio_selection_get(const Evas_Object *obj,
                     int c1x, int c1y, int c2x, int c2y,
                     size_t *lenp,
                     Eina_Bool rtrim)
{
   Termio *sd = evas_object_smart_data_get(obj);
   struct ty_sb sb = {.buf = NULL, .len = 0, .alloc = 0};
   int x, y;

   EINA_SAFETY_ON_NULL_RETURN_VAL(sd, NULL);
   termpty_backlog_lock();
   for (y = c1y; y <= c2y; y++)
     {
        Termcell *cells;
        ssize_t w;
        int last0, v, start_x, end_x;

        w = 0;
        last0 = -1;
        cells = termpty_cellrow_get(sd->pty, y, &w);
        if (!cells || !w)
          {
             if (ty_sb_add(&sb, "\n", 1) < 0) goto err;
             continue;
          }
        if (w > sd->grid.w) w = sd->grid.w;
        if (y == c1y && c1x >= w)
          {
             if (rtrim)
               ty_sb_spaces_rtrim(&sb);
             if (ty_sb_add(&sb, "\n", 1) < 0) goto err;
             continue;
          }
        start_x = c1x;
        end_x = (c2x >= w) ? w - 1 : c2x;
        if (c1y != c2y)
          {
             if (y == c1y) end_x = w - 1;
             else if (y == c2y) start_x = 0;
             else
               {
                  start_x = 0;
                  end_x = w - 1;
               }
          }
        for (x = start_x; x <= end_x; x++)
          {
             if ((cells[x].codepoint == 0) && (cells[x].att.dblwidth))
               {
                  if (x < end_x) x++;
                  else break;
               }
             if (x >= w) break;
             if (cells[x].att.newline)
               {
                  last0 = -1;
                  if ((y != c2y) || (x != end_x))
                    {
                       if (rtrim)
                         ty_sb_spaces_rtrim(&sb);
                       if (ty_sb_add(&sb, "\n", 1) < 0) goto err;
                    }
                  break;
               }
             else if (cells[x].codepoint == 0)
               {
                  if (last0 < 0) last0 = x;
               }
             else
               {
                  char txt[8];
                  int txtlen;

                  if (last0 >= 0)
                    {
                       v = x - last0 - 1;
                       last0 = -1;
                       while (v >= 0)
                         {
                            if (ty_sb_add(&sb, " ", 1) < 0) goto err;
                            v--;
                         }
                    }
                  txtlen = codepoint_to_utf8(cells[x].codepoint, txt);
                  if (txtlen > 0)
                    if (ty_sb_add(&sb, txt, txtlen) < 0) goto err;
                  if ((x == (w - 1)) &&
                      ((x != c2x) || (y != c2y)))
                    {
                       if (!cells[x].att.autowrapped)
                         {
                            if (rtrim)
                              ty_sb_spaces_rtrim(&sb);
                            if (ty_sb_add(&sb, "\n", 1) < 0) goto err;
                         }
                    }
               }
          }
        if (last0 >= 0)
          {
             if (y == c2y)
               {
                  Eina_Bool have_more = EINA_FALSE;

                  for (x = end_x + 1; x < w; x++)
                    {
                       if ((cells[x].codepoint == 0) &&
                           (cells[x].att.dblwidth))
                         {
                            if (x < (w - 1)) x++;
                            else break;
                         }
                       if (((cells[x].codepoint != 0) &&
                            (cells[x].codepoint != ' ')) ||
                           (cells[x].att.newline))
                         {
                            have_more = EINA_TRUE;
                            break;
                         }
                    }
                  if (!have_more)
                    {
                       if (rtrim)
                         ty_sb_spaces_rtrim(&sb);
                       if (ty_sb_add(&sb, "\n", 1) < 0) goto err;
                    }
                  else
                    {
                       for (x = last0; x <= end_x; x++)
                         {
                            if ((cells[x].codepoint == 0) &&
                                (cells[x].att.dblwidth))
                              {
                                 if (x < (w - 1)) x++;
                                 else break;
                              }
                            if (x >= w) break;
                            if (ty_sb_add(&sb, " ", 1) < 0) goto err;
                         }
                    }
               }
             else
               {
                  if (rtrim)
                    ty_sb_spaces_rtrim(&sb);
                  if (ty_sb_add(&sb, "\n", 1) < 0) goto err;
               }
          }
     }
   termpty_backlog_unlock();

   if (rtrim)
     ty_sb_spaces_rtrim(&sb);

   if (lenp)
     *lenp = sb.len;

   return ty_sb_steal_buf(&sb);

err:
   ty_sb_free(&sb);
   return NULL;
}


static void
_sel_set(Termio *sd, Eina_Bool enable)
{
   if (sd->pty->selection.is_active == enable) return;
   sd->pty->selection.is_active = enable;
   if (enable)
     evas_object_smart_callback_call(sd->win, "selection,on", NULL);
   else
     {
        evas_object_smart_callback_call(sd->win, "selection,off", NULL);
        sd->pty->selection.by_word = EINA_FALSE;
        sd->pty->selection.by_line = EINA_FALSE;
     }
}

static void _lost_selection(void *data, Elm_Sel_Type selection);

static void
_lost_selection_reset_job(void *data)
{
   Termio *sd = evas_object_smart_data_get(data);
   EINA_SAFETY_ON_NULL_RETURN(sd);

   sd->sel_reset_job = NULL;
   if (sd->sel_str)
     {
        elm_cnp_selection_set(sd->win, sd->sel_type,
                              ELM_SEL_FORMAT_TEXT,
                              sd->sel_str, strlen(sd->sel_str));
        elm_cnp_selection_loss_callback_set(sd->win, sd->sel_type,
                                            _lost_selection, data);
     }
}

static void
_lost_selection(void *data, Elm_Sel_Type selection)
{
   Eina_List *l;
   Evas_Object *obj;
   double t = ecore_time_get();

   EINA_LIST_FOREACH(terms, l, obj)
     {
        Termio *sd = evas_object_smart_data_get(obj);
        if (!sd) continue;
        if ((t - sd->set_sel_at) < 0.2) /// hack
          {
             if ((sd->have_sel) && (sd->sel_str) && (!sd->reset_sel))
               {
                  sd->reset_sel = EINA_TRUE;
                  if (sd->sel_reset_job) ecore_job_del(sd->sel_reset_job);
                  sd->sel_reset_job = ecore_job_add
                    (_lost_selection_reset_job, data);
               }
             continue;
          }
        if (sd->have_sel)
          {
             if (sd->sel_str)
               {
                  eina_stringshare_del(sd->sel_str);
                  sd->sel_str = NULL;
               }
             _sel_set(sd, EINA_FALSE);
             elm_object_cnp_selection_clear(sd->win, selection);
             _smart_update_queue(obj, sd);
             sd->have_sel = EINA_FALSE;
          }
     }
}

static void
_take_selection_text(Termio *sd, Elm_Sel_Type type, const char *text)
{
   EINA_SAFETY_ON_NULL_RETURN(sd);

   text = eina_stringshare_add(text);

   sd->have_sel = EINA_FALSE;
   sd->reset_sel = EINA_FALSE;
   sd->set_sel_at = ecore_time_get(); // hack
   sd->sel_type = type;

   elm_cnp_selection_set(sd->win, type,
                         ELM_SEL_FORMAT_TEXT,
                         text,
                         eina_stringshare_strlen(text));
   elm_cnp_selection_loss_callback_set(sd->win, type,
                                       _lost_selection, sd->self);
   sd->have_sel = EINA_TRUE;
   if (sd->sel_str) eina_stringshare_del(sd->sel_str);
   sd->sel_str = text;
}

Eina_Bool
termio_take_selection(Evas_Object *obj, Elm_Sel_Type type)
{
   Termio *sd = evas_object_smart_data_get(obj);
   int start_x = 0, start_y = 0, end_x = 0, end_y = 0;
   const char *s = NULL;
   size_t len = 0;

   EINA_SAFETY_ON_NULL_RETURN_VAL(sd, EINA_FALSE);
   if (sd->pty->selection.is_active)
     {
        start_x = sd->pty->selection.start.x;
        start_y = sd->pty->selection.start.y;
        end_x = sd->pty->selection.end.x;
        end_y = sd->pty->selection.end.y;

        if (!sd->pty->selection.is_top_to_bottom)
          {
             INT_SWAP(start_y, end_y);
             INT_SWAP(start_x, end_x);
          }
     }
   else
     {
        if (sd->link.string)
          {
             len = strlen(sd->link.string);
             s = eina_stringshare_add_length(sd->link.string, len);
          }
        goto end;
     }

   if (sd->pty->selection.is_box)
     {
        int i;
        Eina_Strbuf *sb;

        sb = eina_strbuf_new();
        for (i = start_y; i <= end_y; i++)
          {
             /* TODO: use our own strbuf implementation */
             char *tmp = termio_selection_get(obj, start_x, i, end_x, i,
                                              &len, EINA_TRUE);

             if (tmp)
               {
                  eina_strbuf_append_length(sb, tmp, len);
                  if (len && tmp[len - 1] != '\n' && i != end_y)
                    eina_strbuf_append_char(sb, '\n');
                  free(tmp);
               }
          }
        len = eina_strbuf_length_get(sb);
        s = eina_strbuf_string_steal(sb);
        s = eina_stringshare_add_length(s, len);
        eina_strbuf_free(sb);
     }
   else
     {
        s = termio_selection_get(obj, start_x, start_y, end_x, end_y, &len,
                                 EINA_TRUE);
        s = eina_stringshare_add_length(s, len);
     }

end:
   if (s)
     {
        if ((sd->win) && (len > 0))
          _take_selection_text(sd, type, s);
        eina_stringshare_del(s);
        return EINA_TRUE;
     }
   return EINA_FALSE;
}

static Eina_Bool
_getsel_cb(void *data,
           Evas_Object *_obj EINA_UNUSED,
           Elm_Selection_Data *ev)
{
   Termio *sd = evas_object_smart_data_get(data);

   EINA_SAFETY_ON_NULL_RETURN_VAL(sd, EINA_FALSE);

   if (ev->format == ELM_SEL_FORMAT_TEXT)
     {
        char *tmp;

        if (ev->len <= 0) return EINA_TRUE;

        tmp = malloc(ev->len);
        if (tmp)
          {
             char *s = ev->data;
             size_t i;

             // apparently we have to convert \n into \r in terminal land.
             for (i = 0; i < ev->len && s[i]; i++)
               {
                  tmp[i] = s[i];
                  if (tmp[i] == '\n') tmp[i] = '\r';
               }
             if (i)
               {

                if (sd->pty->bracketed_paste)
                  termpty_write(sd->pty, "\x1b[200~",
                                sizeof("\x1b[200~") - 1);

                termpty_write(sd->pty, tmp, i);

                if (sd->pty->bracketed_paste)
                  termpty_write(sd->pty, "\x1b[201~",
                                sizeof("\x1b[201~") - 1);
               }

             free(tmp);
          }
     }
   else
     {
        const char *fmt = "UNKNOWN";
        switch (ev->format)
          {
           case ELM_SEL_FORMAT_TARGETS: fmt = "TARGETS"; break; /* shouldn't happen */
           case ELM_SEL_FORMAT_NONE: fmt = "NONE"; break;
           case ELM_SEL_FORMAT_TEXT: fmt = "TEXT"; break;
           case ELM_SEL_FORMAT_MARKUP: fmt = "MARKUP"; break;
           case ELM_SEL_FORMAT_IMAGE: fmt = "IMAGE"; break;
           case ELM_SEL_FORMAT_VCARD: fmt = "VCARD"; break;
           case ELM_SEL_FORMAT_HTML: fmt = "HTML"; break;
          }
        WRN(_("unsupported selection format '%s'"), fmt);
     }
   return EINA_TRUE;
}

void
termio_paste_selection(Evas_Object *obj, Elm_Sel_Type type)
{
   Termio *sd = evas_object_smart_data_get(obj);
   EINA_SAFETY_ON_NULL_RETURN(sd);
   if (!sd->win) return;
   elm_cnp_selection_get(sd->win, type, ELM_SEL_FORMAT_TEXT,
                         _getsel_cb, obj);
}

static void
_sel_line(Termio *sd, int cy)
{
   int y;
   ssize_t w = 0;
   Termcell *cells;

   termpty_backlog_lock();

   _sel_set(sd, EINA_TRUE);
   sd->pty->selection.makesel = EINA_FALSE;

   sd->pty->selection.start.x = 0;
   sd->pty->selection.start.y = cy;
   sd->pty->selection.end.x = sd->grid.w - 1;
   sd->pty->selection.end.y = cy;

   /* check lines above */
   y = cy;
   for (;;)
     {
        cells = termpty_cellrow_get(sd->pty, y - 1, &w);
        if (!cells || !cells[w-1].att.autowrapped) break;

        y--;
     }
   sd->pty->selection.start.y = y;
   y = cy;

   /* check lines below */
   for (;;)
     {
        cells = termpty_cellrow_get(sd->pty, y, &w);
        if (!cells || !cells[w-1].att.autowrapped) break;

        sd->pty->selection.end.x = w - 1;
        y++;
     }
   sd->pty->selection.end.y = y;

   sd->pty->selection.by_line = EINA_TRUE;
   sd->pty->selection.is_top_to_bottom = EINA_TRUE;

   termpty_backlog_unlock();
}

static void
_sel_line_to(Termio *sd, int cy, Eina_Bool extend)
{
   int start_y, end_y, c_start_y, c_end_y,
       orig_y, orig_start_y, orig_end_y;

   EINA_SAFETY_ON_NULL_RETURN(sd);

   /* Only change the end position */
   orig_y = sd->pty->selection.orig.y;
   start_y = sd->pty->selection.start.y;
   end_y   = sd->pty->selection.end.y;

   if (!sd->pty->selection.is_top_to_bottom)
     INT_SWAP(start_y, end_y);

   _sel_line(sd, cy);
   c_start_y = sd->pty->selection.start.y;
   c_end_y   = sd->pty->selection.end.y;

   _sel_line(sd, orig_y);
   orig_start_y = sd->pty->selection.start.y;
   orig_end_y   = sd->pty->selection.end.y;

   if (sd->pty->selection.is_box)
     {
        if (extend)
          {
             if (start_y <= cy && cy <= end_y )
               {
                  start_y = MIN(c_start_y, orig_start_y);
                  end_y = MAX(c_end_y, orig_end_y);
               }
             else
               {
                  if (c_end_y > end_y)
                    {
                       orig_y = start_y;
                       end_y = c_end_y;
                    }
                  if (c_start_y < start_y)
                    {
                       orig_y = end_y;
                       start_y = c_start_y;
                    }
               }
             goto end;
          }
        else
          {
             start_y = MIN(c_start_y, orig_start_y);
             end_y = MAX(c_end_y, orig_end_y);
             goto end;
          }
     }
   else
     {
        if (c_start_y < start_y)
          {
             /* orig is at bottom */
             if (extend)
               {
                  orig_y = end_y;
               }
             sd->pty->selection.is_top_to_bottom = EINA_FALSE;
             end_y = c_start_y;
             start_y = orig_end_y;
          }
        else if (c_end_y > end_y)
          {
             if (extend)
               {
                  orig_y = start_y;
               }
             sd->pty->selection.is_top_to_bottom = EINA_TRUE;
             start_y = orig_start_y;
             end_y = c_end_y;
          }
        else
          {
             if (c_start_y < orig_start_y)
               {
                  sd->pty->selection.is_top_to_bottom = EINA_FALSE;
                  start_y = orig_end_y;
                  end_y = c_start_y;
               }
             else
               {
                  sd->pty->selection.is_top_to_bottom = EINA_TRUE;
                  start_y = orig_start_y;
                  end_y = c_end_y;
               }
          }
     }
end:
   sd->pty->selection.orig.y = orig_y;
   sd->pty->selection.start.y = start_y;
   sd->pty->selection.end.y = end_y;
   if (sd->pty->selection.is_top_to_bottom)
     {
        sd->pty->selection.start.x = 0;
        sd->pty->selection.end.x = sd->grid.w - 1;
     }
   else
     {
        sd->pty->selection.end.x = 0;
        sd->pty->selection.start.x = sd->grid.w - 1;
     }
}

static Eina_Bool
_codepoint_is_wordsep(const Eina_Unicode g)
{
   /* TODO: use bitmaps to speed things up */
   // http://en.wikipedia.org/wiki/Asterisk
   // http://en.wikipedia.org/wiki/Comma
   // http://en.wikipedia.org/wiki/Interpunct
   // http://en.wikipedia.org/wiki/Bracket
   static const Eina_Unicode wordsep[] =
     {
       0,
       ' ',
       '!',
       '"',
       '#',
       '$',
       '\'',
       '(',
       ')',
       '*',
       ',',
       ';',
       '=',
       '?',
       '[',
       '\\',
       ']',
       '^',
       '`',
       '{',
       '|',
       '}',
       0x00a0,
       0x00ab,
       0x00b7,
       0x00bb,
       0x0294,
       0x02bb,
       0x02bd,
       0x02d0,
       0x0312,
       0x0313,
       0x0314,
       0x0315,
       0x0326,
       0x0387,
       0x055d,
       0x055e,
       0x060c,
       0x061f,
       0x066d,
       0x07fb,
       0x1363,
       0x1367,
       0x14fe,
       0x1680,
       0x1802,
       0x1808,
       0x180e,
       0x2000,
       0x2001,
       0x2002,
       0x2003,
       0x2004,
       0x2005,
       0x2006,
       0x2007,
       0x2008,
       0x2009,
       0x200a,
       0x200b,
       0x2018,
       0x2019,
       0x201a,
       0x201b,
       0x201c,
       0x201d,
       0x201e,
       0x201f,
       0x2022,
       0x2027,
       0x202f,
       0x2039,
       0x203a,
       0x203b,
       0x203d,
       0x2047,
       0x2048,
       0x2049,
       0x204e,
       0x205f,
       0x2217,
       0x225f,
       0x2308,
       0x2309,
       0x2420,
       0x2422,
       0x2423,
       0x2722,
       0x2723,
       0x2724,
       0x2725,
       0x2731,
       0x2732,
       0x2733,
       0x273a,
       0x273b,
       0x273c,
       0x273d,
       0x2743,
       0x2749,
       0x274a,
       0x274b,
       0x2a7b,
       0x2a7c,
       0x2cfa,
       0x2e2e,
       0x2e2e,
       0x3000,
       0x3001,
       0x3008,
       0x3009,
       0x300a,
       0x300b,
       0x300c,
       0x300c,
       0x300d,
       0x300d,
       0x300e,
       0x300f,
       0x3010,
       0x3011,
       0x301d,
       0x301e,
       0x301f,
       0x30fb,
       0xa60d,
       0xa60f,
       0xa6f5,
       0xe0a0,
       0xe0b0,
       0xe0b2,
       0xfe10,
       0xfe41,
       0xfe42,
       0xfe43,
       0xfe44,
       0xfe50,
       0xfe51,
       0xfe56,
       0xfe61,
       0xfe62,
       0xfe63,
       0xfeff,
       0xff02,
       0xff07,
       0xff08,
       0xff09,
       0xff0a,
       0xff0c,
       0xff1b,
       0xff1c,
       0xff1e,
       0xff1f,
       0xff3b,
       0xff3d,
       0xff5b,
       0xff5d,
       0xff62,
       0xff63,
       0xff64,
       0xff65,
       0xe002a
   };
   size_t imax = (sizeof(wordsep) / sizeof(wordsep[0])) - 1,
          imin = 0;
   size_t imaxmax = imax;

   if (g & 0x80000000)
     return EINA_TRUE;

   while (imax >= imin)
     {
        size_t imid = (imin + imax) / 2;

        if (wordsep[imid] == g) return EINA_TRUE;
        else if (wordsep[imid] < g) imin = imid + 1;
        else imax = imid - 1;
        if (imax > imaxmax) break;
     }
   return EINA_FALSE;
}

static Eina_Bool
_to_trim(Eina_Unicode codepoint, Eina_Bool right_trim)
{
   static const Eina_Unicode trim_chars[] =
     {
       ':',
       '<',
       '>',
       '.'
     };
   size_t i = 0, len;
   len = sizeof(trim_chars)/sizeof((trim_chars)[0]);
   if (right_trim)
     len--; /* do not right trim . */

   for (i = 0; i < len; i++)
     if (codepoint == trim_chars[i])
       return EINA_TRUE;
   return EINA_FALSE;
}

static void
_trim_sel_word(Termio *sd)
{
   Termpty *pty = sd->pty;
   Termcell *cells;
   int start = 0, end = 0, y = 0;
   ssize_t w;

   /* 1st step: trim from the start */
   start = pty->selection.start.x;
   for (y = pty->selection.start.y;
        y <= pty->selection.end.y;
        y++)
     {
        cells = termpty_cellrow_get(pty, y, &w);
        if (!cells)
          return;

        while (start < w && _to_trim(cells[start].codepoint, EINA_TRUE))
          start++;

        if (start < w)
          break;

        start = 0;
     }
   /* check validy of the selection */
   if ((y > pty->selection.end.y) ||
       ((y == pty->selection.end.y) &&
        (start > pty->selection.end.x)))
     {
        pty->selection.start.y = pty->selection.end.y;
        pty->selection.start.x = pty->selection.end.x;
        return;
     }
   pty->selection.start.y = y;
   pty->selection.start.x = start;

   /* 2nd step: trim from the end */
   end = pty->selection.end.x;
   for (y = pty->selection.end.y;
        y >= pty->selection.start.y;
        y--)
     {
        cells = termpty_cellrow_get(pty, y, &w);
        if (!cells)
          return;

        while (end >= 0 && _to_trim(cells[end].codepoint, EINA_FALSE))
          end--;

        if (end >= 0)
          break;
     }
   if (end < 0)
     {
        return;
     }
   /* check validy of the selection */
   if ((y < pty->selection.start.y) ||
       ((y == pty->selection.start.y) &&
        (end < pty->selection.start.x)))
     {
        pty->selection.end.x = pty->selection.start.x;
        pty->selection.end.y = pty->selection.start.y;
        return;
     }
   pty->selection.end.x = end;
   pty->selection.end.y = y;
}

static void
_sel_word(Termio *sd, int cx, int cy)
{
   Termcell *cells;
   int x, y;
   ssize_t w = 0;
   Eina_Bool done = EINA_FALSE;

   termpty_backlog_lock();

   _sel_set(sd, EINA_TRUE);
   sd->pty->selection.makesel = EINA_TRUE;
   sd->pty->selection.orig.x = cx;
   sd->pty->selection.orig.y = cy;
   sd->pty->selection.start.x = cx;
   sd->pty->selection.start.y = cy;
   sd->pty->selection.end.x = cx;
   sd->pty->selection.end.y = cy;
   x = cx;
   y = cy;

   if (sd->link.string &&
       (sd->link.x1 <= cx) && (cx <= sd->link.x2) &&
       (sd->link.y1 <= cy) && (cy <= sd->link.y2))
     {
        sd->pty->selection.start.x = sd->link.x1;
        sd->pty->selection.start.y = sd->link.y1;
        sd->pty->selection.end.x = sd->link.x2;
        sd->pty->selection.end.y = sd->link.y2;
        goto end;
     }
   cells = termpty_cellrow_get(sd->pty, y, &w);
   if (!cells) goto end;
   if (x >= w) x = w - 1;

   do
     {
        for (; x >= 0; x--)
          {
             if ((cells[x].codepoint == 0) && (cells[x].att.dblwidth) &&
                 (x > 0))
               x--;
             if (_codepoint_is_wordsep(cells[x].codepoint))
               {
                  done = EINA_TRUE;
                  break;
               }
             sd->pty->selection.start.x = x;
             sd->pty->selection.start.y = y;
          }
        if (!done)
          {
             Termcell *old_cells = cells;

             cells = termpty_cellrow_get(sd->pty, y - 1, &w);
             if (!cells || !cells[w-1].att.autowrapped)
               {
                  x = 0;
                  cells = old_cells;
                  done = EINA_TRUE;
               }
             else
               {
                  y--;
                  x = w - 1;
               }
          }
     }
   while (!done);

   done = EINA_FALSE;
   if (cy != y)
     {
        y = cy;
        cells = termpty_cellrow_get(sd->pty, y, &w);
        if (!cells) goto end;
     }
   x = cx;

   do
     {
        for (; x < w; x++)
          {
             if ((cells[x].codepoint == 0) && (cells[x].att.dblwidth) &&
                 (x < (w - 1)))
               {
                  sd->pty->selection.end.x = x;
                  x++;
               }
             if (_codepoint_is_wordsep(cells[x].codepoint))
               {
                  done = EINA_TRUE;
                  break;
               }
             sd->pty->selection.end.x = x;
             sd->pty->selection.end.y = y;
          }
        if (!done)
          {
             if (!cells[w - 1].att.autowrapped) goto end;
             y++;
             x = 0;
             cells = termpty_cellrow_get(sd->pty, y, &w);
             if (!cells) goto end;
          }
     }
   while (!done);

  end:

   sd->pty->selection.by_word = EINA_TRUE;
   sd->pty->selection.is_top_to_bottom = EINA_TRUE;
   _trim_sel_word(sd);

   termpty_backlog_unlock();
}

static void
_sel_word_to(Termio *sd, int cx, int cy, Eina_Bool extend)
{
   int start_x, start_y, end_x, end_y, orig_x, orig_y,
       c_start_x, c_start_y, c_end_x, c_end_y,
       orig_start_x, orig_start_y, orig_end_x, orig_end_y;

   EINA_SAFETY_ON_NULL_RETURN(sd);

   orig_x = sd->pty->selection.orig.x;
   orig_y = sd->pty->selection.orig.y;
   start_x = sd->pty->selection.start.x;
   start_y = sd->pty->selection.start.y;
   end_x   = sd->pty->selection.end.x;
   end_y   = sd->pty->selection.end.y;

   if (!sd->pty->selection.is_top_to_bottom)
     {
        INT_SWAP(start_x, end_x);
        INT_SWAP(start_y, end_y);
     }

   _sel_word(sd, cx, cy);
   c_start_x = sd->pty->selection.start.x;
   c_start_y = sd->pty->selection.start.y;
   c_end_x   = sd->pty->selection.end.x;
   c_end_y   = sd->pty->selection.end.y;

   _sel_word(sd, orig_x, orig_y);
   orig_start_x = sd->pty->selection.start.x;
   orig_start_y = sd->pty->selection.start.y;
   orig_end_x   = sd->pty->selection.end.x;
   orig_end_y   = sd->pty->selection.end.y;

   if (sd->pty->selection.is_box)
     {
        if (extend)
          {
             /* special case: kind of line selection */
             if (c_start_y != c_end_y)
               {
                  start_x = 0;
                  end_x = sd->grid.w - 1;
                  if (start_y <= cy && cy <= end_y )
                    {
                       start_y = MIN(c_start_y, orig_start_y);
                       end_y = MAX(c_end_y, orig_end_y);
                    }
                  else
                    {
                       if (c_end_y > end_y)
                         {
                            orig_y = start_y;
                            end_y = c_end_y;
                         }
                       if (c_start_y < start_y)
                         {
                            orig_y = end_y;
                            start_y = c_start_y;
                         }
                    }
                  goto end;
               }
             if ((start_y <= cy && cy <= end_y ) &&
                 (start_x <= cx && cx <= end_x ))
               {
                  start_x = MIN(c_start_x, orig_start_x);
                  end_x = MAX(c_end_x, orig_end_x);
                  start_y = MIN(c_start_y, orig_start_y);
                  end_y = MAX(c_end_y, orig_end_y);
               }
             else
               {
                  if (c_end_x > end_x)
                    {
                       orig_x = start_x;
                       end_x = c_end_x;
                    }
                  if (c_start_x < start_x)
                    {
                       orig_x = end_x;
                       start_x = c_start_x;
                    }
                  if (c_end_y > end_y)
                    {
                       orig_y = start_y;
                       end_y = c_end_y;
                    }
                  if (c_start_y < start_y)
                    {
                       orig_y = end_y;
                       start_y = c_start_y;
                    }
                  end_x = MAX(c_end_x, end_x);
                  start_y = MIN(c_start_y, start_y);
                  end_y = MAX(c_end_y, end_y);
               }
          }
        else
          {
             /* special case: kind of line selection */
             if (c_start_y != c_end_y || orig_start_y != orig_end_y)
               {
                  start_x = 0;
                  end_x = sd->grid.w - 1;
                  start_y = MIN(c_start_y, orig_start_y);
                  end_y = MAX(c_end_y, orig_end_y);
                  goto end;
               }

             start_x = MIN(c_start_x, orig_start_x);
             end_x = MAX(c_end_x, orig_end_x);
             start_y = MIN(c_start_y, orig_start_y);
             end_y = MAX(c_end_y, orig_end_y);
          }
     }
   else
     {
        if (c_start_y < start_y ||
            (c_start_y == start_y &&
             c_start_x < start_x))
          {
             /* orig is at bottom */
             if (extend)
               {
                  orig_x = end_x;
                  orig_y = end_y;
               }
             sd->pty->selection.is_top_to_bottom = EINA_FALSE;
             end_x = c_start_x;
             end_y = c_start_y;
             start_x = orig_end_x;
             start_y = orig_end_y;
          }
        else if (c_end_y > end_y ||
                 (c_end_y == end_y && c_end_x >= end_x))
          {
             if (extend)
               {
                  orig_x = start_x;
                  orig_y = start_y;
               }
             sd->pty->selection.is_top_to_bottom = EINA_TRUE;
             start_x = orig_start_x;
             start_y = orig_start_y;
             end_x = c_end_x;
             end_y = c_end_y;
          }
        else
          {
             if (c_start_y < orig_start_y ||
                 (c_start_y == orig_start_y && c_start_x <= orig_start_x))
               {
                  sd->pty->selection.is_top_to_bottom = EINA_FALSE;
                  start_x = orig_end_x;
                  start_y = orig_end_y;
                  end_x = c_start_x;
                  end_y = c_start_y;
               }
             else
               {
                  sd->pty->selection.is_top_to_bottom = EINA_TRUE;
                  start_x = orig_start_x;
                  start_y = orig_start_y;
                  end_x = c_end_x;
                  end_y = c_end_y;
               }
          }
     }

end:
   sd->pty->selection.orig.x = orig_x;
   sd->pty->selection.orig.y = orig_y;
   sd->pty->selection.start.x = start_x;
   sd->pty->selection.start.y = start_y;
   sd->pty->selection.end.x = end_x;
   sd->pty->selection.end.y = end_y;
}

static void
_sel_to(Termio *sd, int cx, int cy, Eina_Bool extend)
{
   int start_x, start_y, end_x, end_y, orig_x, orig_y;

   EINA_SAFETY_ON_NULL_RETURN(sd);

   orig_x = sd->pty->selection.orig.x;
   orig_y = sd->pty->selection.orig.y;
   start_x = sd->pty->selection.start.x;
   start_y = sd->pty->selection.start.y;
   end_x   = sd->pty->selection.end.x;
   end_y   = sd->pty->selection.end.y;

   if (sd->pty->selection.is_box)
     {
        if (!sd->pty->selection.is_top_to_bottom)
          INT_SWAP(start_y, end_y);
        if (start_x > end_x)
          INT_SWAP(start_x, end_x);

        if (cy < start_y)
          {
             start_y = cy;
          }
        else if (cy > end_y)
          {
             end_y = cy;
          }
        else
          {
             start_y = orig_y;
             end_y = cy;
          }

        if (cx < start_x)
          {
             start_x = cx;
          }
        else if (cx > end_x)
          {
             end_x = cx;
          }
        else
          {
             start_x = orig_x;
             end_x = cx;
          }
        sd->pty->selection.is_top_to_bottom = (end_y > start_y);
        if (sd->pty->selection.is_top_to_bottom)
          {
             if (start_x > end_x)
               INT_SWAP(start_x, end_x);
          }
        else
          {
             if (start_x < end_x)
               INT_SWAP(start_x, end_x);
          }
     }
   else
     {
        if (!sd->pty->selection.is_top_to_bottom)
          {
             INT_SWAP(start_x, end_x);
             INT_SWAP(start_y, end_y);
          }
        if (cy < start_y ||
            (cy == start_y &&
             cx < start_x))
          {
             /* orig is at bottom */
             if (sd->pty->selection.is_top_to_bottom && extend)
               {
                  orig_x = end_x;
                  orig_y = end_y;
               }
             sd->pty->selection.is_top_to_bottom = EINA_FALSE;
          }
        else if (cy > end_y ||
                 (cy == end_y && cx >= end_x))
          {
             if (!sd->pty->selection.is_top_to_bottom && extend)
               {
                  orig_x = start_x;
                  orig_y = start_y;
               }
             sd->pty->selection.is_top_to_bottom = EINA_TRUE;
          }
        else
          {
             sd->pty->selection.is_top_to_bottom =
                (cy > orig_y) || (cy == orig_y && cx > orig_x);
          }
        start_x = orig_x;
        start_y = orig_y;
        end_x = cx;
        end_y = cy;
     }

   sd->pty->selection.orig.x = orig_x;
   sd->pty->selection.orig.y = orig_y;
   sd->pty->selection.start.x = start_x;
   sd->pty->selection.start.y = start_y;
   sd->pty->selection.end.x = end_x;
   sd->pty->selection.end.y = end_y;
}

static void
_selection_dbl_fix(Termio *sd)
{
   int start_x, start_y, end_x, end_y;
   ssize_t w = 0;
   Termcell *cells;
   /* Only change the end position */

   EINA_SAFETY_ON_NULL_RETURN(sd);

   start_x = sd->pty->selection.start.x;
   start_y = sd->pty->selection.start.y;
   end_x   = sd->pty->selection.end.x;
   end_y   = sd->pty->selection.end.y;
   if (!sd->pty->selection.is_top_to_bottom)
     {
        INT_SWAP(start_y, end_y);
        INT_SWAP(start_x, end_x);
     }

   termpty_backlog_lock();
   cells = termpty_cellrow_get(sd->pty, end_y - sd->scroll, &w);
   if (cells)
     {
        // if sel2 after sel1
        if ((end_y > start_y) ||
            ((end_y == start_y) &&
                (end_x >= start_x)))
          {
             if (end_x < (w - 1))
               {
                  if ((cells[end_x].codepoint != 0) &&
                      (cells[end_x].att.dblwidth))
                    end_x++;
               }
          }
        // else sel1 after sel 2
        else
          {
             if (end_x > 0)
               {
                  if ((cells[end_x].codepoint == 0) &&
                      (cells[end_x].att.dblwidth))
                    end_x--;
               }
          }
     }
   cells = termpty_cellrow_get(sd->pty, start_y - sd->scroll, &w);
   if (cells)
     {
        // if sel2 after sel1
        if ((end_y > start_y) ||
            ((end_y == start_y) &&
                (end_x >= start_x)))
          {
             if (start_x > 0)
               {
                  if ((cells[start_x].codepoint == 0) &&
                      (cells[start_x].att.dblwidth))
                    start_x--;
               }
          }
        // else sel1 after sel 2
        else
          {
             if (start_x < (w - 1))
               {
                  if ((cells[start_x].codepoint != 0) &&
                      (cells[start_x].att.dblwidth))
                    start_x++;
               }
          }
     }
   termpty_backlog_unlock();

   if (!sd->pty->selection.is_top_to_bottom)
     {
        INT_SWAP(start_y, end_y);
        INT_SWAP(start_x, end_x);
     }
   sd->pty->selection.start.x = start_x;
   sd->pty->selection.start.y = start_y;
   sd->pty->selection.end.x = end_x;
   sd->pty->selection.end.y = end_y;
}

static void
_selection_newline_extend_fix(Evas_Object *obj)
{
   int start_x, start_y, end_x, end_y;
   Termio *sd;
   ssize_t w;

   sd = evas_object_smart_data_get(obj);

   if ((sd->top_left) || (sd->bottom_right) || (sd->pty->selection.is_box))
     return;

   termpty_backlog_lock();

   start_x = sd->pty->selection.start.x;
   start_y = sd->pty->selection.start.y;
   end_x   = sd->pty->selection.end.x;
   end_y   = sd->pty->selection.end.y;
   if (!sd->pty->selection.is_top_to_bottom)
     {
        INT_SWAP(start_y, end_y);
        INT_SWAP(start_x, end_x);
     }

   if ((end_y > start_y) ||
       ((end_y == start_y) &&
        (end_x >= start_x)))
     {
        /* going down/right */
        w = termpty_row_length(sd->pty, start_y);
        if (w < start_x)
          start_x = w;
        w = termpty_row_length(sd->pty, end_y);
        if (w <= end_x)
          end_x = sd->pty->w;
     }
   else
     {
        /* going up/left */
        w = termpty_row_length(sd->pty, end_y);
        if (w < end_x)
          end_x = w;
        w = termpty_row_length(sd->pty, start_y);
        if (w <= start_x)
          start_x = sd->pty->w;
     }

   if (!sd->pty->selection.is_top_to_bottom)
     {
        INT_SWAP(start_y, end_y);
        INT_SWAP(start_x, end_x);
     }
   sd->pty->selection.start.x = start_x;
   sd->pty->selection.start.y = start_y;
   sd->pty->selection.end.x = end_x;
   sd->pty->selection.end.y = end_y;

   termpty_backlog_unlock();
}

/* }}} */
/* {{{ Mouse */

void
termio_event_feed_mouse_in(Evas_Object *obj)
{
   Evas *e;
   Termio *sd = evas_object_smart_data_get(obj);

   EINA_SAFETY_ON_NULL_RETURN(sd);
   e = evas_object_evas_get(obj);
   evas_event_feed_mouse_in(e, 0, NULL);
}

void
termio_imf_cursor_set(Evas_Object *obj, Ecore_IMF_Context *imf)
{
   Termio *sd = evas_object_smart_data_get(obj);
   Evas_Coord cx, cy, cw, ch;

   if (!imf)
     return;

   EINA_SAFETY_ON_NULL_RETURN(sd);
   evas_object_geometry_get(sd->cursor.obj, &cx, &cy, &cw, &ch);
   ecore_imf_context_cursor_location_set(imf, cx, cy, cw, ch);
   ecore_imf_context_cursor_position_set(imf, (sd->cursor.y * sd->grid.w) + sd->cursor.x);
}

void
termio_focus_in(Evas_Object *termio)
{
   Termio *sd = evas_object_smart_data_get(termio);
   EINA_SAFETY_ON_NULL_RETURN(sd);

   if (sd->config->disable_cursor_blink)
     edje_object_signal_emit(sd->cursor.obj, "focus,in,noblink", "terminology");
   else
     edje_object_signal_emit(sd->cursor.obj, "focus,in", "terminology");
   if (!sd->win) return;
}

void
termio_focus_out(Evas_Object *termio)
{
   Termio *sd = evas_object_smart_data_get(termio);
   EINA_SAFETY_ON_NULL_RETURN(sd);

   if (!sd->config->disable_focus_visuals)
     edje_object_signal_emit(sd->cursor.obj, "focus,out", "terminology");
   if (!sd->win) return;
   sd->pty->selection.last_click = 0;
   if (!sd->ctxpopup)
     _remove_links(sd);
   term_unfocus(sd->term);
}

static void
_smart_mouseover_apply(Evas_Object *obj)
{
   char *s;
   int x1 = 0, y1 = 0, x2 = 0, y2 = 0;
   Eina_Bool same_geom = EINA_FALSE;
   Termio *sd = evas_object_smart_data_get(obj);
   Config *config;
   Termcell *cell = NULL;

   EINA_SAFETY_ON_NULL_RETURN(sd);
   config = sd->config;
   if (!config->active_links)
     return;

   if ((sd->mouse.cx < 0) || (sd->mouse.cy < 0) ||
       (sd->link.suspend) || (!evas_object_focus_get(obj)))
     {
        _remove_links(sd);
        return;
     }
   cell = termpty_cell_get(sd->pty, sd->mouse.cy - sd->scroll, sd->mouse.cx);
   if (!cell)
     {
        _remove_links(sd);
        return;
     }

   if (cell->att.link_id)
     {
        _hyperlink_mouseover(obj, sd, cell->att.link_id);
        return;
     }

   s = termio_link_find(obj, sd->mouse.cx, sd->mouse.cy,
                        &x1, &y1, &x2, &y2);
   if (!s)
     {
        _remove_links(sd);
        return;
     }

   if (sd->link.string)
     eina_stringshare_del(sd->link.string);
   sd->link.string = eina_stringshare_add(s);

   if ((x1 == sd->link.x1) && (y1 == sd->link.y1) &&
       (x2 == sd->link.x2) && (y2 == sd->link.y2))
     same_geom = EINA_TRUE;
   if (((sd->link.suspend != 0) && (sd->link.objs)) ||
       ((sd->link.suspend == 0) && (!sd->link.objs)))
     same_geom = EINA_FALSE;
   sd->link.x1 = x1;
   sd->link.y1 = y1;
   sd->link.x2 = x2;
   sd->link.y2 = y2;
   _update_link(sd, same_geom);
}

static void
_smart_xy_to_cursor(Termio *sd, Evas_Coord x, Evas_Coord y,
                    int *cx, int *cy)
{
   Evas_Coord ox, oy;
   EINA_SAFETY_ON_NULL_RETURN(sd);

   evas_object_geometry_get(sd->self, &ox, &oy, NULL, NULL);
   *cx = (x - ox) / sd->font.chw;
   *cy = (y - oy) / sd->font.chh;
   if (*cx < 0) *cx = 0;
   else if (*cx >= sd->grid.w) *cx = sd->grid.w - 1;
   if (*cy < 0) *cy = 0;
   else if (*cy >= sd->grid.h) *cy = sd->grid.h - 1;
}

static Eina_Bool
_rep_mouse_down(Termio *sd, Evas_Event_Mouse_Down *ev, int cx, int cy)
{
   char buf[64];
   Eina_Bool ret = EINA_FALSE;
   int btn;

   if (sd->pty->mouse_mode == MOUSE_OFF) return EINA_FALSE;
   if (!sd->mouse.button)
     {
        /* Need to remember the first button pressed for terminal handling */
        sd->mouse.button = ev->button;
     }

   btn = ev->button - 1;
   switch (sd->pty->mouse_ext)
     {
      case MOUSE_EXT_NONE:
        if ((cx < (0xff - ' ')) && (cy < (0xff - ' ')))
          {
             if (sd->pty->mouse_mode == MOUSE_X10)
               {
                  if (btn <= 2)
                    {
                       buf[0] = 0x1b;
                       buf[1] = '[';
                       buf[2] = 'M';
                       buf[3] = btn + ' ';
                       buf[4] = cx + 1 + ' ';
                       buf[5] = cy + 1 + ' ';
                       buf[6] = 0;
                       termpty_write(sd->pty, buf, strlen(buf));
                       ret = EINA_TRUE;
                    }
               }
             else
               {
                  int meta = evas_key_modifier_is_set(ev->modifiers, "Alt") ? 8 : 0;

                  if (btn > 2) btn = 0;
                  buf[0] = 0x1b;
                  buf[1] = '[';
                  buf[2] = 'M';
                  buf[3] = (btn | meta) + ' ';
                  buf[4] = cx + 1 + ' ';
                  buf[5] = cy + 1 + ' ';
                  buf[6] = 0;
                  termpty_write(sd->pty, buf, strlen(buf));
                  ret = EINA_TRUE;
               }
          }
        break;
      case MOUSE_EXT_UTF8: // ESC.[.M.BTN/FLGS.XUTF8.YUTF8
          {
             int meta = evas_key_modifier_is_set(ev->modifiers, "Alt") ? 8 : 0;
             int v, i;

             if (btn > 2) btn = 0;
             buf[0] = 0x1b;
             buf[1] = '[';
             buf[2] = 'M';
             buf[3] = (btn | meta) + ' ';
             i = 4;
             v = cx + 1 + ' ';
             if (v <= 127) buf[i++] = v;
             else
               { // 14 bits for cx/cy - enough i think
                   buf[i++] = 0xc0 + (v >> 6);
                   buf[i++] = 0x80 + (v & 0x3f);
               }
             v = cy + 1 + ' ';
             if (v <= 127) buf[i++] = v;
             else
               { // 14 bits for cx/cy - enough i think
                   buf[i++] = 0xc0 + (v >> 6);
                   buf[i++] = 0x80 + (v & 0x3f);
               }
             buf[i] = 0;
             termpty_write(sd->pty, buf, strlen(buf));
             ret = EINA_TRUE;
          }
        break;
      case MOUSE_EXT_SGR: // ESC.[.<.NUM.;.NUM.;.NUM.M
          {
             int meta = evas_key_modifier_is_set(ev->modifiers, "Alt") ? 8 : 0;

             if (btn > 2) btn = 0;
             snprintf(buf, sizeof(buf), "%c[<%i;%i;%iM", 0x1b,
                      (btn | meta), cx + 1, cy + 1);
             termpty_write(sd->pty, buf, strlen(buf));
             ret = EINA_TRUE;
          }
        break;
      case MOUSE_EXT_URXVT: // ESC.[.NUM.;.NUM.;.NUM.M
          {
             int meta = evas_key_modifier_is_set(ev->modifiers, "Alt") ? 8 : 0;

             if (btn > 2) btn = 0;
             snprintf(buf, sizeof(buf), "%c[%i;%i;%iM", 0x1b,
                      (btn | meta) + ' ',
                      cx + 1, cy + 1);
             termpty_write(sd->pty, buf, strlen(buf));
             ret = EINA_TRUE;
          }
        break;
      default:
        break;
     }
   return ret;
}

static Eina_Bool
_rep_mouse_up(Termio *sd, Evas_Event_Mouse_Up *ev, int cx, int cy)
{
   char buf[64];
   Eina_Bool ret = EINA_FALSE;
   int meta;

   if ((sd->pty->mouse_mode == MOUSE_OFF) ||
       (sd->pty->mouse_mode == MOUSE_X10))
     return EINA_FALSE;
   if (sd->mouse.button == ev->button)
     sd->mouse.button = 0;

   meta = evas_key_modifier_is_set(ev->modifiers, "Alt") ? 8 : 0;

   switch (sd->pty->mouse_ext)
     {
      case MOUSE_EXT_NONE:
        if ((cx < (0xff - ' ')) && (cy < (0xff - ' ')))
          {
             buf[0] = 0x1b;
             buf[1] = '[';
             buf[2] = 'M';
             buf[3] = (3 | meta) + ' ';
             buf[4] = cx + 1 + ' ';
             buf[5] = cy + 1 + ' ';
             buf[6] = 0;
             termpty_write(sd->pty, buf, strlen(buf));
             ret = EINA_TRUE;
          }
        break;
      case MOUSE_EXT_UTF8: // ESC.[.M.BTN/FLGS.XUTF8.YUTF8
          {
             int v, i;

             buf[0] = 0x1b;
             buf[1] = '[';
             buf[2] = 'M';
             buf[3] = (3 | meta) + ' ';
             i = 4;
             v = cx + 1 + ' ';
             if (v <= 127) buf[i++] = v;
             else
               { // 14 bits for cx/cy - enough i think
                   buf[i++] = 0xc0 + (v >> 6);
                   buf[i++] = 0x80 + (v & 0x3f);
               }
             v = cy + 1 + ' ';
             if (v <= 127) buf[i++] = v;
             else
               { // 14 bits for cx/cy - enough i think
                   buf[i++] = 0xc0 + (v >> 6);
                   buf[i++] = 0x80 + (v & 0x3f);
               }
             buf[i] = 0;
             termpty_write(sd->pty, buf, strlen(buf));
             ret = EINA_TRUE;
          }
        break;
      case MOUSE_EXT_SGR: // ESC.[.<.NUM.;.NUM.;.NUM.m
          {
             int btn = ev->button - 1;
             if (btn > 2) btn = 0;
             snprintf(buf, sizeof(buf), "%c[<%i;%i;%im", 0x1b,
                      (btn | meta), cx + 1, cy + 1);
             termpty_write(sd->pty, buf, strlen(buf));
             ret = EINA_TRUE;
          }
        break;
      case MOUSE_EXT_URXVT: // ESC.[.NUM.;.NUM.;.NUM.M
          {
             snprintf(buf, sizeof(buf), "%c[%i;%i;%iM", 0x1b,
                      (3 | meta) + ' ',
                      cx + 1, cy + 1);
             termpty_write(sd->pty, buf, strlen(buf));
             ret = EINA_TRUE;
          }
        break;
      default:
        break;
     }
   return ret;
}

static Eina_Bool
_rep_mouse_move(Termio *sd, int cx, int cy)
{
   char buf[64];
   Eina_Bool ret = EINA_FALSE;
   int btn;

   if ((sd->pty->mouse_mode == MOUSE_OFF) ||
       (sd->pty->mouse_mode == MOUSE_X10) ||
       (sd->pty->mouse_mode == MOUSE_NORMAL))
     return EINA_FALSE;

   if ((!sd->mouse.button) && (sd->pty->mouse_mode == MOUSE_NORMAL_BTN_MOVE))
     return EINA_FALSE;

   btn = sd->mouse.button - 1;

   switch (sd->pty->mouse_ext)
     {
      case MOUSE_EXT_NONE:
        if ((cx < (0xff - ' ')) && (cy < (0xff - ' ')))
          {
             buf[0] = 0x1b;
             buf[1] = '[';
             buf[2] = 'M';
             buf[3] = btn + 32 + ' ';
             buf[4] = cx + 1 + ' ';
             buf[5] = cy + 1 + ' ';
             buf[6] = 0;
             termpty_write(sd->pty, buf, strlen(buf));
             ret = EINA_TRUE;
          }
        break;
      case MOUSE_EXT_UTF8: // ESC.[.M.BTN/FLGS.XUTF8.YUTF8
          {
             int v, i;

             buf[0] = 0x1b;
             buf[1] = '[';
             buf[2] = 'M';
             buf[3] = btn + 32 + ' ';
             i = 4;
             v = cx + 1 + ' ';
             if (v <= 127) buf[i++] = v;
             else
               { // 14 bits for cx/cy - enough i think
                   buf[i++] = 0xc0 + (v >> 6);
                   buf[i++] = 0x80 + (v & 0x3f);
               }
             v = cy + 1 + ' ';
             if (v <= 127) buf[i++] = v;
             else
               { // 14 bits for cx/cy - enough i think
                   buf[i++] = 0xc0 + (v >> 6);
                   buf[i++] = 0x80 + (v & 0x3f);
               }
             buf[i] = 0;
             termpty_write(sd->pty, buf, strlen(buf));
             ret = EINA_TRUE;
          }
        break;
      case MOUSE_EXT_SGR: // ESC.[.<.NUM.;.NUM.;.NUM.M
          {
             snprintf(buf, sizeof(buf), "%c[<%i;%i;%iM", 0x1b,
                      btn + 32, cx + 1, cy + 1);
             termpty_write(sd->pty, buf, strlen(buf));
             ret = EINA_TRUE;
          }
        break;
      case MOUSE_EXT_URXVT: // ESC.[.NUM.;.NUM.;.NUM.M
          {
             snprintf(buf, sizeof(buf), "%c[%i;%i;%iM", 0x1b,
                      btn + 32  + ' ',
                      cx + 1, cy + 1);
             termpty_write(sd->pty, buf, strlen(buf));
             ret = EINA_TRUE;
          }
        break;
      default:
        break;
     }
   return ret;
}

static Eina_Bool
_smart_mouseover_delay(void *data)
{
   Termio *sd = evas_object_smart_data_get(data);

   EINA_SAFETY_ON_NULL_RETURN_VAL(sd, EINA_FALSE);
   sd->mouseover_delay = NULL;
   _smart_mouseover_apply(data);
   return EINA_FALSE;
}


static void
_smart_cb_mouse_move_job(void *data)
{
   Termio *sd = evas_object_smart_data_get(data);

   EINA_SAFETY_ON_NULL_RETURN(sd);
   sd->mouse_move_job = NULL;
   if (sd->mouseover_delay)
     ecore_timer_reset(sd->mouseover_delay);
   else
     sd->mouseover_delay = ecore_timer_add(0.05, _smart_mouseover_delay, data);
}

static void
_edje_cb_bottom_right_in(void *data,
                         Evas_Object *_obj EINA_UNUSED,
                         const char *_emission EINA_UNUSED,
                         const char *_source EINA_UNUSED)
{
   Termio *sd = data;

   sd->bottom_right = EINA_TRUE;
}

static void
_edje_cb_top_left_in(void *data,
                     Evas_Object *_obj EINA_UNUSED,
                     const char *_emission EINA_UNUSED,
                     const char *_source EINA_UNUSED)
{
   Termio *sd = data;

   sd->top_left = EINA_TRUE;
}

static void
_edje_cb_bottom_right_out(void *data,
                          Evas_Object *_obj EINA_UNUSED,
                          const char *_emission EINA_UNUSED,
                          const char *_source EINA_UNUSED)
{
   Termio *sd = data;

   sd->bottom_right = EINA_FALSE;
}

static void
_edje_cb_top_left_out(void *data,
                      Evas_Object *_obj EINA_UNUSED,
                      const char *_emission EINA_UNUSED,
                      const char *_source EINA_UNUSED)
{
   Termio *sd = data;

   sd->top_left = EINA_FALSE;
}

static void
_handle_mouse_down_single_click(Termio *sd,
                                int cx, int cy,
                                int ctrl, int alt, int shift)
{
   sd->didclick = EINA_FALSE;
   /* SINGLE CLICK */
   if (sd->pty->selection.is_active &&
       (sd->top_left || sd->bottom_right))
     {
        /* stretch selection */
        int start_x, start_y, end_x, end_y;

        start_x = sd->pty->selection.start.x;
        start_y = sd->pty->selection.start.y;
        end_x   = sd->pty->selection.end.x;
        end_y   = sd->pty->selection.end.y;

        if (!sd->pty->selection.is_top_to_bottom)
          {
             INT_SWAP(start_y, end_y);
             INT_SWAP(start_x, end_x);
          }

        cy -= sd->scroll;

        sd->pty->selection.makesel = EINA_TRUE;

        if (sd->pty->selection.is_box)
          {
             if (end_x < start_x)
               INT_SWAP(end_x, start_x);
          }
        if (sd->top_left)
          {
             sd->pty->selection.orig.x = end_x;
             sd->pty->selection.orig.y = end_y;
             sd->pty->selection.is_top_to_bottom = EINA_FALSE;
          }
        else
          {
             /* sd->bottom_right */
             sd->pty->selection.orig.x = start_x;
             sd->pty->selection.orig.y = start_y;
             sd->pty->selection.is_top_to_bottom = EINA_TRUE;
          }

        sd->pty->selection.start.x = sd->pty->selection.orig.x;
        sd->pty->selection.start.y = sd->pty->selection.orig.y;
        sd->pty->selection.end.x = cx;
        sd->pty->selection.end.y = cy;
        _selection_dbl_fix(sd);
     }
   else if (!shift && alt && !sd->pty->selection.is_active
            && (sd->pty->mouse_mode == MOUSE_OFF))
     {
        /* move cursor to position */
        termpty_move_cursor(sd->pty, cx, cy);
     }
   else if (!shift && !sd->pty->selection.is_active)
     {
        /* New selection */
        sd->moved = EINA_FALSE;
        _sel_set(sd, EINA_FALSE);
        sd->pty->selection.is_box = (ctrl || alt);
        sd->pty->selection.start.x = cx;
        sd->pty->selection.start.y = cy - sd->scroll;
        sd->pty->selection.orig.x = sd->pty->selection.start.x;
        sd->pty->selection.orig.y = sd->pty->selection.start.y;
        sd->pty->selection.end.x = cx;
        sd->pty->selection.end.y = cy - sd->scroll;
        sd->pty->selection.makesel = EINA_TRUE;
        sd->pty->selection.by_line = EINA_FALSE;
        sd->pty->selection.by_word = EINA_FALSE;
        _selection_dbl_fix(sd);
     }
   else if (shift && sd->pty->selection.is_active)
     {
        /* let cb_up handle it */
        /* do nothing */
        return;
     }
   else if (shift &&
            (time(NULL) - sd->pty->selection.last_click) <= 5)
     {
        sd->pty->selection.is_box = ctrl;
        _sel_to(sd, cx, cy - sd->scroll, EINA_FALSE);
        sd->pty->selection.is_active = EINA_TRUE;
        _selection_dbl_fix(sd);
     }
   else
     {
        sd->pty->selection.is_box = ctrl;
        sd->pty->selection.start.x = sd->pty->selection.end.x = cx;
        sd->pty->selection.orig.x = cx;
        sd->pty->selection.start.y = sd->pty->selection.end.y = cy - sd->scroll;
        sd->pty->selection.orig.y = cy - sd->scroll;
        sd->pty->selection.makesel = EINA_TRUE;
        sd->didclick = !sd->pty->selection.is_active;
        sd->pty->selection.is_active = EINA_FALSE;
        _sel_set(sd, EINA_FALSE);
     }
}

static void
_cb_ctxp_sel_copy(void *data,
                  Evas_Object *obj,
                  void *_event EINA_UNUSED)
{
   Evas_Object *term = data;
   Termio *sd = evas_object_smart_data_get(term);

   EINA_SAFETY_ON_NULL_RETURN(sd);

   termio_take_selection(data, ELM_SEL_TYPE_CLIPBOARD);

   sd->ctxpopup = NULL;
   evas_object_del(obj);
}

static void
_cb_ctxp_sel_open_as_url(void *data,
                         Evas_Object *obj,
                         void *_event EINA_UNUSED)
{
   Evas_Object *term = data;
   Termio *sd = evas_object_smart_data_get(term);
   char buf[PATH_MAX], *s = NULL, *escaped = NULL;
   const char *cmd;
   const char *prefix = "http://";
   Config *config;
   Eina_Strbuf *sb = NULL;

   EINA_SAFETY_ON_NULL_RETURN(sd);
   config = sd->config;

   termio_take_selection(data, ELM_SEL_TYPE_PRIMARY);

   if (!sd->have_sel || !sd->sel_str)
     goto end;

   if (!(config->helper.url.general) ||
       !(config->helper.url.general[0]))
     goto end;
   cmd = config->helper.url.general;

   sb = eina_strbuf_new();
   if (!sb)
     goto end;
   eina_strbuf_append(sb, sd->sel_str);
   eina_strbuf_trim(sb);

   s = eina_str_escape(eina_strbuf_string_get(sb));
   if (!s)
     goto end;
   if (casestartswith(s, "http://") ||
        casestartswith(s, "https://") ||
        casestartswith(s, "ftp://") ||
        casestartswith(s, "mailto:"))
     prefix = "";

   escaped = ecore_file_escape_name(s);
   if (!escaped)
     goto end;

   snprintf(buf, sizeof(buf), "%s %s%s", cmd, prefix, escaped);

   WRN("trying to launch '%s'", buf);
   ecore_exe_run(buf, NULL);

end:
   eina_strbuf_free(sb);
   free(escaped);
   free(s);
   sd->ctxpopup = NULL;
   evas_object_del(obj);
}


static void
_handle_right_click(Evas_Object *obj, Evas_Event_Mouse_Down *ev, Termio *sd,
                    int cx, int cy)
{
   if (_mouse_in_selection(sd, cx, cy))
     {
        Evas_Object *ctxp;
        ctxp = elm_ctxpopup_add(sd->win);
        sd->ctxpopup = ctxp;

        elm_ctxpopup_item_append(ctxp, _("Copy"), NULL,
                                 _cb_ctxp_sel_copy, sd->self);
        elm_ctxpopup_item_append(ctxp, _("Open as URL"), NULL,
                                 _cb_ctxp_sel_open_as_url, sd->self);
        evas_object_move(ctxp, ev->canvas.x, ev->canvas.y);
        evas_object_show(ctxp);
        evas_object_smart_callback_add(ctxp, "dismissed",
                                       _cb_ctxp_dismissed, sd);
        evas_object_event_callback_add(ctxp, EVAS_CALLBACK_DEL,
                                       _cb_ctxp_del, sd);
        return;
     }
   if (!sd->link.string)
     evas_object_smart_callback_call(obj, "options", NULL);
}

static void
_smart_cb_mouse_down(void *data,
                     Evas *_e EINA_UNUSED,
                     Evas_Object *_obj EINA_UNUSED,
                     void *event)
{
   Evas_Event_Mouse_Down *ev = event;
   Termio *sd = evas_object_smart_data_get(data);
   int cx = 0, cy = 0;
   int shift, ctrl, alt;

   EINA_SAFETY_ON_NULL_RETURN(sd);

   shift = evas_key_modifier_is_set(ev->modifiers, "Shift");
   ctrl = evas_key_modifier_is_set(ev->modifiers, "Control");
   alt = evas_key_modifier_is_set(ev->modifiers, "Alt");
   _smart_xy_to_cursor(sd, ev->canvas.x, ev->canvas.y, &cx, &cy);

   if ((ev->button == 3) && ctrl)
     {
        _handle_right_click(data, ev, sd, cx, cy);
        return;
     }
   if (!shift && !ctrl)
     if (_rep_mouse_down(sd, ev, cx, cy))
       {
           if (sd->pty->selection.is_active)
             {
                _sel_set(sd, EINA_FALSE);
                _smart_update_queue(data, sd);
             }
          return;
       }
   if (ev->button == 1)
     {
        sd->pty->selection.makesel = EINA_TRUE;
        if (ev->flags & EVAS_BUTTON_TRIPLE_CLICK)
          {
             if (shift && sd->pty->selection.is_active)
               _sel_line_to(sd, cy - sd->scroll, EINA_TRUE);
             else
               _sel_line(sd, cy - sd->scroll);
             if (sd->pty->selection.is_active)
               {
                  termio_take_selection(data, ELM_SEL_TYPE_PRIMARY);
               }
             sd->didclick = EINA_TRUE;
          }
        else if (ev->flags & EVAS_BUTTON_DOUBLE_CLICK)
          {
             if (!sd->pty->selection.is_active && sd->didclick)
               sd->pty->selection.is_active = EINA_TRUE;
             if (shift && sd->pty->selection.is_active)
               _sel_word_to(sd, cx, cy - sd->scroll, EINA_TRUE);
             else
               _sel_word(sd, cx, cy - sd->scroll);
             if (sd->pty->selection.is_active)
               {
                  if (!termio_take_selection(data, ELM_SEL_TYPE_PRIMARY))
                    _sel_set(sd, EINA_FALSE);
               }
             sd->didclick = EINA_TRUE;
          }
        else
          {
             _handle_mouse_down_single_click(sd, cx, cy, ctrl, alt, shift);
          }
        _smart_update_queue(data, sd);
     }
   else if (ev->button == 2)
     {
        termio_paste_selection(data, ELM_SEL_TYPE_PRIMARY);
     }
   else if (ev->button == 3)
     {
        _handle_right_click(data, ev, sd, cx, cy);
     }
}

static void
_smart_cb_mouse_up(void *data,
                   Evas *_e EINA_UNUSED,
                   Evas_Object *_obj EINA_UNUSED,
                   void *event)
{
   Evas_Event_Mouse_Up *ev = event;
   Termio *sd = evas_object_smart_data_get(data);
   int cx = 0, cy = 0;
   int shift, ctrl;

   EINA_SAFETY_ON_NULL_RETURN(sd);

   shift = evas_key_modifier_is_set(ev->modifiers, "Shift");
   ctrl = evas_key_modifier_is_set(ev->modifiers, "Control");

   _smart_xy_to_cursor(sd, ev->canvas.x, ev->canvas.y, &cx, &cy);
   if (!shift && !ctrl && !sd->pty->selection.makesel)
      if (_rep_mouse_up(sd, ev, cx, cy))
        {
           if (sd->pty->selection.is_active)
             {
                _sel_set(sd, EINA_FALSE);
                _smart_update_queue(data, sd);
             }
           return;
        }
   if (sd->link.down.dnd) return;
   if (sd->pty->selection.makesel)
     {
        if (sd->mouse_selection_scroll_timer)
          {
             ecore_timer_del(sd->mouse_selection_scroll_timer);
             sd->mouse_selection_scroll_timer = NULL;
          }
        sd->pty->selection.makesel = EINA_FALSE;

        if (!sd->pty->selection.is_active)
          {
             /* Only change the end position */
             if (((sd->pty->selection.start.x == sd->pty->selection.end.x) &&
                  (sd->pty->selection.start.y == sd->pty->selection.end.y)))
               {
                  _sel_set(sd, EINA_FALSE);
                  sd->didclick = EINA_FALSE;
                  sd->pty->selection.last_click = time(NULL);
                  sd->pty->selection.by_line = EINA_FALSE;
                  sd->pty->selection.by_word = EINA_FALSE;
                  _smart_update_queue(data, sd);
                  return;
               }
          }
        else
          {
             if (sd->pty->selection.by_line)
               {
                  _sel_line_to(sd, cy - sd->scroll, shift);
               }
             else if (sd->pty->selection.by_word)
               {
                  _sel_word_to(sd, cx, cy - sd->scroll, shift);
               }
             else
               {
                  if (shift)
                    {
                       /* extend selection */
                       _sel_to(sd, cx, cy - sd->scroll, EINA_TRUE);
                    }
                  else
                    {
                       sd->didclick = EINA_TRUE;
                       _sel_to(sd, cx, cy - sd->scroll, EINA_FALSE);
                    }
               }
             _selection_dbl_fix(sd);
             _selection_newline_extend_fix(data);
             _smart_update_queue(data, sd);
             termio_take_selection(data, ELM_SEL_TYPE_PRIMARY);
             sd->pty->selection.makesel = EINA_FALSE;
          }
     }
}

static Eina_Bool
_mouse_selection_scroll(void *data)
{
   Evas_Object *obj = data;
   Termio *sd = evas_object_smart_data_get(obj);
   Evas_Coord oy, my;
   int cy;
   float fcy;

   if (!sd->pty->selection.makesel) return EINA_FALSE;

   evas_pointer_canvas_xy_get(evas_object_evas_get(obj), NULL, &my);
   evas_object_geometry_get(data, NULL, &oy, NULL, NULL);
   fcy = (my - oy) / (float)sd->font.chh;
   cy = fcy;
   if (fcy < 0.3)
     {
        if (cy == 0)
          cy = -1;
        sd->scroll -= cy;
        sd->pty->selection.end.y = -sd->scroll;
        _smart_update_queue(data, sd);
     }
   else if (fcy >= (sd->grid.h - 0.3))
     {
        if (cy <= sd->grid.h)
          cy = sd->grid.h + 1;
        sd->scroll -= cy - sd->grid.h;
        if (sd->scroll < 0) sd->scroll = 0;
        sd->pty->selection.end.y = sd->scroll + sd->grid.h - 1;
        _smart_update_queue(data, sd);
     }

   return EINA_TRUE;
}

static void
_smart_cb_mouse_move(void *data,
                     Evas *_e EINA_UNUSED,
                     Evas_Object *_obj EINA_UNUSED,
                     void *event)
{
   Evas_Event_Mouse_Move *ev = event;
   Termio *sd = evas_object_smart_data_get(data);
   int cx, cy;
   float fcy;
   Evas_Coord ox, oy;
   Eina_Bool scroll = EINA_FALSE;
   int shift, ctrl;

   shift = evas_key_modifier_is_set(ev->modifiers, "Shift");
   ctrl = evas_key_modifier_is_set(ev->modifiers, "Control");

   EINA_SAFETY_ON_NULL_RETURN(sd);

   evas_object_geometry_get(data, &ox, &oy, NULL, NULL);
   cx = (ev->cur.canvas.x - ox) / sd->font.chw;
   fcy = (ev->cur.canvas.y - oy) / (float)sd->font.chh;
   cy = fcy;
   if (cx < 0) cx = 0;
   else if (cx >= sd->grid.w) cx = sd->grid.w - 1;
   if (fcy < 0.3)
     {
        cy = 0;
        if (sd->pty->selection.makesel)
             scroll = EINA_TRUE;
     }
   else if (fcy >= (sd->grid.h - 0.3))
     {
        cy = sd->grid.h - 1;
        if (sd->pty->selection.makesel)
             scroll = EINA_TRUE;
     }
   if (scroll == EINA_TRUE)
     {
        if (!sd->mouse_selection_scroll_timer)
          {
             sd->mouse_selection_scroll_timer
                = ecore_timer_add(0.05, _mouse_selection_scroll, data);
          }
        return;
     }
   else if (sd->mouse_selection_scroll_timer)
     {
        ecore_timer_del(sd->mouse_selection_scroll_timer);
        sd->mouse_selection_scroll_timer = NULL;
     }

   if ((sd->mouse.cx == cx) && (sd->mouse.cy == cy)) return;

   sd->mouse.cx = cx;
   sd->mouse.cy = cy;
   if (!shift && !ctrl)
     if (_rep_mouse_move(sd, cx, cy)) return;
   if (sd->link.down.dnd)
     {
        sd->pty->selection.makesel = EINA_FALSE;
        _sel_set(sd, EINA_FALSE);
        _smart_update_queue(data, sd);
        return;
     }
   if (sd->pty->selection.makesel)
     {
        int start_x, start_y;

        /* Only change the end position */
        start_x = sd->pty->selection.start.x;
        start_y = sd->pty->selection.start.y;

        if (!sd->pty->selection.is_active)
          {
             if ((cx != start_x) ||
                 ((cy - sd->scroll) != start_y))
               _sel_set(sd, EINA_TRUE);
          }

        if (sd->pty->selection.by_line)
          {
             _sel_line_to(sd, cy - sd->scroll, EINA_FALSE);
          }
        else if (sd->pty->selection.by_word)
          {
             _sel_word_to(sd, cx, cy - sd->scroll, EINA_FALSE);
          }
        else
          {
             _sel_to(sd, cx, cy - sd->scroll, EINA_FALSE);
          }

        _selection_dbl_fix(sd);
        if (!sd->pty->selection.is_box)
          _selection_newline_extend_fix(data);
        _smart_update_queue(data, sd);
        sd->moved = EINA_TRUE;
     }
   /* TODO: make the following useless */
   if (sd->mouse_move_job) ecore_job_del(sd->mouse_move_job);
   sd->mouse_move_job = ecore_job_add(_smart_cb_mouse_move_job, data);
}

static void
_smart_cb_mouse_in(void *data,
                   Evas *_e EINA_UNUSED,
                   Evas_Object *_obj EINA_UNUSED,
                   void *event)
{
   int cx = 0, cy = 0;
   Evas_Event_Mouse_In *ev = event;
   Termio *sd = evas_object_smart_data_get(data);

   EINA_SAFETY_ON_NULL_RETURN(sd);
   _smart_xy_to_cursor(sd, ev->canvas.x, ev->canvas.y, &cx, &cy);
   sd->mouse.cx = cx;
   sd->mouse.cy = cy;
   termio_mouseover_suspend_pushpop(data, -1);
}

static void
_smart_cb_mouse_out(void *data,
                    Evas *_e EINA_UNUSED,
                    Evas_Object *obj EINA_UNUSED,
                    void *event)
{
   Termio *sd = evas_object_smart_data_get(data);
   Evas_Event_Mouse_Out *ev = event;

   EINA_SAFETY_ON_NULL_RETURN(sd);

   if (sd->ctxpopup) return; /* ctxp triggers mouse out we should ignore */

   termio_mouseover_suspend_pushpop(data, 1);
   if ((ev->canvas.x == 0) || (ev->canvas.y == 0))
     {
        sd->mouse.cx = -1;
        sd->mouse.cy = -1;
        sd->link.suspend = EINA_FALSE;
     }
   else
     {
        int cx = 0, cy = 0;

        _smart_xy_to_cursor(sd, ev->canvas.x, ev->canvas.y, &cx, &cy);
        sd->mouse.cx = cx;
        sd->mouse.cy = cy;
     }
   _remove_links(sd);

   if (sd->mouseover_delay) ecore_timer_del(sd->mouseover_delay);
   sd->mouseover_delay = NULL;
}

static void
_smart_cb_mouse_wheel(void *data,
                      Evas *_e EINA_UNUSED,
                      Evas_Object *_obj EINA_UNUSED,
                      void *event)
{
   Evas_Event_Mouse_Wheel *ev = event;
   Termio *sd = evas_object_smart_data_get(data);
   char buf[64];

   EINA_SAFETY_ON_NULL_RETURN(sd);

   /* do not handle horizontal scrolling */
   if (ev->direction) return;

   if (evas_key_modifier_is_set(ev->modifiers, "Control")) return;
   if (evas_key_modifier_is_set(ev->modifiers, "Alt")) return;
   if (evas_key_modifier_is_set(ev->modifiers, "Shift")) return;

   if (sd->pty->mouse_mode == MOUSE_OFF)
     {
        if (sd->pty->altbuf)
          {
             /* Emulate cursors */
             buf[0] = 0x1b;
             buf[1] = 'O';
             buf[2] = (ev->z < 0) ? 'A' : 'B';
             buf[3] = 0;
             termpty_write(sd->pty, buf, strlen(buf));
          }
        else
          {
             sd->scroll -= (ev->z * 4);
             if (sd->scroll < 0)
               sd->scroll = 0;
             _smart_update_queue(data, sd);
             miniview_position_offset(term_miniview_get(sd->term),
                                      ev->z * 4, EINA_TRUE);

             _smart_cb_mouse_move_job(data);
          }
     }
   else
     {
       int cx = 0, cy = 0;

       _smart_xy_to_cursor(sd, ev->canvas.x, ev->canvas.y, &cx, &cy);

       switch (sd->pty->mouse_ext)
         {
          case MOUSE_EXT_NONE:
            if ((cx < (0xff - ' ')) && (cy < (0xff - ' ')))
              {
                 int btn = (ev->z >= 0) ? 1 + 64 : 64;

                 buf[0] = 0x1b;
                 buf[1] = '[';
                 buf[2] = 'M';
                 buf[3] = btn + ' ';
                 buf[4] = cx + 1 + ' ';
                 buf[5] = cy + 1 + ' ';
                 buf[6] = 0;
                 termpty_write(sd->pty, buf, strlen(buf));
              }
            break;
          case MOUSE_EXT_UTF8: // ESC.[.M.BTN/FLGS.XUTF8.YUTF8
              {
                 int v, i;
                 int btn = (ev->z >= 0) ? 'a' : '`';

                 buf[0] = 0x1b;
                 buf[1] = '[';
                 buf[2] = 'M';
                 buf[3] = btn;
                 i = 4;
                 v = cx + 1 + ' ';
                 if (v <= 127) buf[i++] = v;
                 else
                   { // 14 bits for cx/cy - enough i think
                       buf[i++] = 0xc0 + (v >> 6);
                       buf[i++] = 0x80 + (v & 0x3f);
                   }
                 v = cy + 1 + ' ';
                 if (v <= 127) buf[i++] = v;
                 else
                   { // 14 bits for cx/cy - enough i think
                       buf[i++] = 0xc0 + (v >> 6);
                       buf[i++] = 0x80 + (v & 0x3f);
                   }
                 buf[i] = 0;
                 termpty_write(sd->pty, buf, strlen(buf));
              }
            break;
          case MOUSE_EXT_SGR: // ESC.[.<.NUM.;.NUM.;.NUM.M
              {
                 int btn = (ev->z >= 0) ? 1 + 64 : 64;
                 snprintf(buf, sizeof(buf), "%c[<%i;%i;%iM", 0x1b,
                          btn, cx + 1, cy + 1);
                 termpty_write(sd->pty, buf, strlen(buf));
              }
            break;
          case MOUSE_EXT_URXVT: // ESC.[.NUM.;.NUM.;.NUM.M
              {
                 int btn = (ev->z >= 0) ? 1 + 64 : 64;
                 snprintf(buf, sizeof(buf), "%c[%i;%i;%iM", 0x1b,
                          btn + ' ',
                          cx + 1, cy + 1);
                 termpty_write(sd->pty, buf, strlen(buf));
              }
            break;
          default:
            break;
         }
     }
}

/* }}} */
/* {{{ Gestures */

static Evas_Event_Flags
_smart_cb_gest_long_move(void *data, void *_event EINA_UNUSED)
{
//   Elm_Gesture_Taps_Info *p = event;
   Termio *sd = evas_object_smart_data_get(data);

   EINA_SAFETY_ON_NULL_RETURN_VAL(sd, EVAS_EVENT_FLAG_ON_HOLD);
   evas_object_smart_callback_call(data, "options", NULL);
   sd->didclick = EINA_TRUE;
   return EVAS_EVENT_FLAG_ON_HOLD;
}

static Evas_Event_Flags
_smart_cb_gest_zoom_start(void *data, void *event)
{
   Elm_Gesture_Zoom_Info *p = event;
   Termio *sd = evas_object_smart_data_get(data);
   Config *config;

   EINA_SAFETY_ON_NULL_RETURN_VAL(sd, EVAS_EVENT_FLAG_ON_HOLD);
   config = sd->config;
   if (config)
     {
        sd->gesture_zoom_start_size = (double)config->font.size;
        int sz = (double)config->font.size * p->zoom;
        sd->zoom_fontsize_start = config->font.size;
        if (sz != config->font.size)
          win_font_size_set(term_win_get(sd->term), sz);
     }
   sd->didclick = EINA_TRUE;
   return EVAS_EVENT_FLAG_ON_HOLD;
}

static Evas_Event_Flags
_smart_cb_gest_zoom_move(void *data, void *event)
{
   Elm_Gesture_Zoom_Info *p = event;
   Termio *sd = evas_object_smart_data_get(data);
   Config *config;

   EINA_SAFETY_ON_NULL_RETURN_VAL(sd, EVAS_EVENT_FLAG_ON_HOLD);
   config = sd->config;
   if (config)
     {
        int sz = sd->gesture_zoom_start_size * p->zoom;
        if (sz != config->font.size)
          win_font_size_set(term_win_get(sd->term), sz);
     }
   sd->didclick = EINA_TRUE;
   return EVAS_EVENT_FLAG_ON_HOLD;
}

static Evas_Event_Flags
_smart_cb_gest_zoom_end(void *data, void *event)
{
   Elm_Gesture_Zoom_Info *p = event;
   Termio *sd = evas_object_smart_data_get(data);
   Config *config;

   EINA_SAFETY_ON_NULL_RETURN_VAL(sd, EVAS_EVENT_FLAG_ON_HOLD);
   config = sd->config;
   if (config)
     {
        int sz = sd->gesture_zoom_start_size * p->zoom;
        sd->gesture_zoom_start_size = 0.0;
        if (sz != config->font.size)
          win_font_size_set(term_win_get(sd->term), sz);
     }
   sd->didclick = EINA_TRUE;
   return EVAS_EVENT_FLAG_ON_HOLD;
}

static Evas_Event_Flags
_smart_cb_gest_zoom_abort(void *data, void *_event EINA_UNUSED)
{
   Termio *sd = evas_object_smart_data_get(data);
   Config *config;

   EINA_SAFETY_ON_NULL_RETURN_VAL(sd, EVAS_EVENT_FLAG_ON_HOLD);
   config = sd->config;
   if (config)
     {
        if (sd->zoom_fontsize_start != config->font.size)
          win_font_size_set(term_win_get(sd->term), sd->zoom_fontsize_start);
     }
   sd->didclick = EINA_TRUE;
   return EVAS_EVENT_FLAG_ON_HOLD;
}

/* }}} */

Eina_Bool
termio_file_send_ok(const Evas_Object *obj, const char *file)
{
   Termio *sd = evas_object_smart_data_get(obj);
   Termpty *ty;

   if (!sd) return EINA_FALSE;
   if (!file) return EINA_FALSE;
   ty = sd->pty;
   sd->sendfile.f = fopen(file, "w");
   if (sd->sendfile.f)
     {
        if (sd->sendfile.file) eina_stringshare_del(sd->sendfile.file);
        sd->sendfile.file = eina_stringshare_add(file);
        sd->sendfile.active = EINA_TRUE;
        termpty_write(ty, "k\n", 2);
        return EINA_TRUE;
     }
   if (sd->sendfile.file) eina_stringshare_del(sd->sendfile.file);
   sd->sendfile.file = NULL;
   sd->sendfile.active = EINA_FALSE;
   termpty_write(ty, "n\n", 2);
   return EINA_FALSE;
}

void
termio_file_send_cancel(const Evas_Object *obj)
{
   Termio *sd = evas_object_smart_data_get(obj);
   Termpty *ty;

   if (!sd) return;
   ty = sd->pty;
   if (!sd->sendfile.active) goto done;
   sd->sendfile.progress = 0.0;
   sd->sendfile.total = 0;
   sd->sendfile.size = 0;
   if (sd->sendfile.file)
     {
        ecore_file_unlink(sd->sendfile.file);
        eina_stringshare_del(sd->sendfile.file);
        sd->sendfile.file = NULL;
     }
   if (sd->sendfile.f)
     {
        fclose(sd->sendfile.f);
        sd->sendfile.f = NULL;
     }
   sd->sendfile.active = EINA_FALSE;
done:
   termpty_write(ty, "n\n", 2);
}

double
termio_file_send_progress_get(const Evas_Object *obj)
{
   Termio *sd = evas_object_smart_data_get(obj);

   if (!sd) return 0.0;
   if (!sd->sendfile.active) return 0.0;
   return sd->sendfile.progress;
}

/* {{{ Smart */

static void
_smart_apply(Evas_Object *obj)
{
   Termio *sd = evas_object_smart_data_get(obj);
   Evas_Coord ox, oy, ow, oh;
   Eina_List *l, *ln;
   Termblock *blk;
   int x, y, ch1 = 0, ch2 = 0, inv = 0, preedit_x = 0, preedit_y = 0;
   const char *preedit_str;
   ssize_t w;

   EINA_SAFETY_ON_NULL_RETURN(sd);
   evas_object_geometry_get(obj, &ox, &oy, &ow, &oh);

   EINA_LIST_FOREACH(sd->pty->block.active, l, blk)
     {
        blk->was_active = blk->active;
        blk->active = EINA_FALSE;
     }
   inv = sd->pty->termstate.reverse;
   termpty_backlog_lock();
   termpty_backscroll_adjust(sd->pty, &sd->scroll);
   for (y = 0; y < sd->grid.h; y++)
     {
        Termcell *cells;
        Evas_Textgrid_Cell *tc;

        w = 0;
        cells = termpty_cellrow_get(sd->pty, y - sd->scroll, &w);
        if (!cells) continue;
        tc = evas_object_textgrid_cellrow_get(sd->grid.obj, y);
        if (!tc) continue;
        ch1 = -1;
        for (x = 0; x < sd->grid.w; x++)
          {
             if ((!cells) || (x >= w))
               {
                  if ((tc[x].codepoint != 0) ||
                      (tc[x].bg != COL_INVIS) ||
                      (tc[x].bg_extended))
                    {
                       if (ch1 < 0) ch1 = x;
                       ch2 = x;
                    }
                  tc[x].codepoint = 0;
                  if (inv) tc[x].bg = COL_INVERSEBG;
                  else tc[x].bg = COL_INVIS;
                  tc[x].bg_extended = 0;
                  tc[x].underline = 0;
                  tc[x].strikethrough = 0;
                  tc[x].bold = 0;
                  tc[x].italic = 0;
                  tc[x].double_width = 0;
               }
             else
               {
                  int bid, bx = 0, by = 0;

                  bid = termpty_block_id_get(&(cells[x]), &bx, &by);
                  if (bid >= 0)
                    {
                       if (ch1 < 0) ch1 = x;
                       ch2 = x;
                       tc[x].codepoint = 0;
                       tc[x].fg_extended = 0;
                       tc[x].bg_extended = 0;
                       tc[x].underline = 0;
                       tc[x].strikethrough = 0;
                       tc[x].bold = 0;
                       tc[x].italic = 0;
                       tc[x].double_width = 0;
                       tc[x].fg = COL_INVIS;
                       tc[x].bg = COL_INVIS;
                       blk = termpty_block_get(sd->pty, bid);
                       if (blk)
                         {
                            _block_activate(obj, blk);
                            blk->x = (x - bx);
                            blk->y = (y - by);
                            evas_object_move(blk->obj,
                                             ox + (blk->x * sd->font.chw),
                                             oy + (blk->y * sd->font.chh));
                            evas_object_resize(blk->obj,
                                               blk->w * sd->font.chw,
                                               blk->h * sd->font.chh);
                         }
                    }
                  else if (cells[x].att.invisible)
                    {
                       if ((tc[x].codepoint != 0) ||
                           (tc[x].bg != COL_INVIS) ||
                           (tc[x].bg_extended))
                         {
                            if (ch1 < 0) ch1 = x;
                            ch2 = x;
                         }
                       tc[x].codepoint = 0;
                       if (inv) tc[x].bg = COL_INVERSEBG;
                       else tc[x].bg = COL_INVIS;
                       tc[x].bg_extended = 0;
                       tc[x].underline = 0;
                       tc[x].strikethrough = 0;
                       tc[x].bold = 0;
                       tc[x].italic = 0;
                       tc[x].double_width = cells[x].att.dblwidth;
                       if ((tc[x].double_width) && (tc[x].codepoint == 0) &&
                           (ch2 == x - 1))
                         ch2 = x;
                    }
                  else
                    {
                       int fg, bg, fgext, bgext, bold, italic;
                       Eina_Unicode codepoint;

                       // colors
                       fg = cells[x].att.fg;
                       bg = cells[x].att.bg;
                       fgext = cells[x].att.fg256;
                       bgext = cells[x].att.bg256;
                       codepoint = cells[x].codepoint;
                       if (sd->config->font.bolditalic)
                         {
                            bold = cells[x].att.bold;
                            italic = cells[x].att.italic;
                         }
                       else
                         {
                            bold = 0;
                            italic = 0;
                         }

                       if ((fg == COL_DEF) && (cells[x].att.inverse ^ inv))
                         fg = COL_INVERSEBG;
                       if (bg == COL_DEF)
                         {
                            if (cells[x].att.inverse ^ inv)
                              bg = COL_INVERSE;
                            else if (!bgext)
                              bg = COL_INVIS;
                         }
                       if ((cells[x].att.fgintense) && (!fgext)) fg += 48;
                       if ((cells[x].att.bgintense) && (!bgext)) bg += 48;
                       if ((cells[x].att.bold) && (!fgext)) fg += 12;
                       if ((cells[x].att.faint) && (!fgext)) fg += 24;
                       if (cells[x].att.inverse ^ inv)
                         {
                            int t;
                            t = fgext; fgext = bgext; bgext = t;
                            t = fg; fg = bg; bg = t;
                         }
                       if ((tc[x].codepoint != codepoint) ||
                           (tc[x].bold != bold) ||
                           (tc[x].italic != italic) ||
                           (tc[x].fg != fg) ||
                           (tc[x].bg != bg) ||
                           (tc[x].fg_extended != fgext) ||
                           (tc[x].bg_extended != bgext) ||
                           (tc[x].underline != cells[x].att.underline) ||
                           (tc[x].strikethrough != cells[x].att.strike))
                         {
                            if (ch1 < 0) ch1 = x;
                            ch2 = x;
                         }
                       tc[x].fg_extended = fgext;
                       tc[x].bg_extended = bgext;
                       tc[x].underline = cells[x].att.underline;
                       tc[x].strikethrough = cells[x].att.strike;
                       if (sd->config->font.bolditalic)
                         {
                            tc[x].bold = cells[x].att.bold;
                            tc[x].italic = cells[x].att.italic;
                         }
                       else
                         {
                            tc[x].bold = 0;
                            tc[x].italic = 0;
                         }
                       tc[x].double_width = cells[x].att.dblwidth;
                       tc[x].fg = fg;
                       tc[x].bg = bg;
                       tc[x].codepoint = codepoint;
                       if ((tc[x].double_width) && (tc[x].codepoint == 0) &&
                           (ch2 == x - 1))
                         ch2 = x;
                       // cells[x].att.blink
                       // cells[x].att.blink2
                    }
               }
          }
        evas_object_textgrid_cellrow_set(sd->grid.obj, y, tc);
        /* only bothering to keep 1 change span per row - not worth doing
         * more really */
        if (ch1 >= 0)
          evas_object_textgrid_update_add(sd->grid.obj, ch1, y,
                                          ch2 - ch1 + 1, 1);
     }

   preedit_str = term_preedit_str_get(sd->term);
   if (preedit_str && preedit_str[0])
     {
        Eina_Unicode *uni, g;
        int len = 0, i, jump, xx, backx;
        Eina_Bool dbl;
        Evas_Textgrid_Cell *tc;
        x = sd->cursor.x, y = sd->cursor.y;

        uni = eina_unicode_utf8_to_unicode(preedit_str, &len);
        if (uni)
          {
             for (i = 0; i < len; i++)
               {
                  jump = 1;
                  g = uni[i];
                  dbl = _termpty_is_dblwidth_get(sd->pty, g);
                  if (dbl) jump = 2;
                  backx = 0;
                  if ((x + jump) > sd->grid.w)
                    {
                       if (y < (sd->grid.h - 1))
                         {
                            x = jump;
                            backx = jump;
                            y++;
                         }
                    }
                  else
                    {
                       x += jump;
                       backx = jump;
                    }
                  tc = evas_object_textgrid_cellrow_get(sd->grid.obj, y);
                  xx = x - backx;
                  tc[xx].bold = 1;
                  tc[xx].bg = COL_BLACK;
                  tc[xx].fg = COL_WHITE;
                  tc[xx].fg_extended = 0;
                  tc[xx].bg_extended = 0;
                  tc[xx].underline = 1;
                  tc[xx].strikethrough = 0;
                  tc[xx].double_width = dbl;
                  tc[xx].codepoint = g;
                  if (dbl)
                    {
                       xx = x - backx + 1;
                       tc[xx].bold = 1;
                       tc[xx].bg = COL_BLACK;
                       tc[xx].fg = COL_WHITE;
                       tc[xx].fg_extended = 0;
                       tc[xx].bg_extended = 0;
                       tc[xx].underline = 1;
                       tc[xx].strikethrough = 0;
                       tc[xx].double_width = 0;
                       tc[xx].codepoint = 0;
                    }
                  evas_object_textgrid_cellrow_set(sd->grid.obj, y, tc);
                  if (x >= sd->grid.w)
                    {
                       if (y < (sd->grid.h - 1))
                         {
                            x = 0;
                            y++;
                         }
                    }
               }
             evas_object_textgrid_update_add(sd->grid.obj, 0, sd->cursor.y,
                                             sd->grid.w, y - sd->cursor.y + 1);
          }
        preedit_x = x - sd->cursor.x;
        preedit_y = y - sd->cursor.y;
     }
   termpty_backlog_unlock();

   EINA_LIST_FOREACH_SAFE(sd->pty->block.active, l, ln, blk)
     {
        if (!blk->active)
          {
             blk->was_active = EINA_FALSE;
             _block_obj_del(blk);
             sd->pty->block.active = eina_list_remove_list
               (sd->pty->block.active, l);
          }
     }
   if ((sd->scroll != 0) || (sd->pty->termstate.hide_cursor))
     evas_object_hide(sd->cursor.obj);
   else
     evas_object_show(sd->cursor.obj);
   sd->cursor.x = sd->pty->cursor_state.cx;
   sd->cursor.y = sd->pty->cursor_state.cy;
   evas_object_move(sd->cursor.obj,
                    ox + ((sd->cursor.x + preedit_x) * sd->font.chw),
                    oy + ((sd->cursor.y + preedit_y) * sd->font.chh));
   if (sd->pty->selection.is_active)
     {
        int start_x, start_y, end_x, end_y;
        int size_top, size_bottom;

        start_x = sd->pty->selection.start.x;
        start_y = sd->pty->selection.start.y;
        end_x   = sd->pty->selection.end.x;
        end_y   = sd->pty->selection.end.y;

        if (!sd->pty->selection.is_top_to_bottom)
          {
             INT_SWAP(start_y, end_y);
             INT_SWAP(start_x, end_x);
          }
        size_top = start_x * sd->font.chw;

        size_bottom = (sd->grid.w - end_x - 1) * sd->font.chw;

        evas_object_size_hint_min_set(sd->sel.top,
                                      size_top,
                                      sd->font.chh);
        evas_object_size_hint_max_set(sd->sel.top,
                                      size_top,
                                      sd->font.chh);
        evas_object_size_hint_min_set(sd->sel.bottom,
                                      size_bottom,
                                      sd->font.chh);
        evas_object_size_hint_max_set(sd->sel.bottom,
                                      size_bottom,
                                      sd->font.chh);
        evas_object_move(sd->sel.theme,
                         ox,
                         oy + ((start_y + sd->scroll) * sd->font.chh));
        evas_object_resize(sd->sel.theme,
                           sd->grid.w * sd->font.chw,
                           (end_y + 1 - start_y) * sd->font.chh);

        if (sd->pty->selection.is_box)
          {
             edje_object_signal_emit(sd->sel.theme,
                                  "mode,oneline", "terminology");
          }
        else
          {
             if ((start_y == end_y) ||
                 ((start_x == 0) && (end_x == (sd->grid.w - 1))))
               {
                  edje_object_signal_emit(sd->sel.theme,
                                          "mode,oneline", "terminology");
               }
             else if ((start_y == (end_y - 1)) &&
                      (start_x > end_x))
               {
                  edje_object_signal_emit(sd->sel.theme,
                                          "mode,disjoint", "terminology");
               }
             else if (start_x == 0)
               {
                  edje_object_signal_emit(sd->sel.theme,
                                          "mode,topfull", "terminology");
               }
             else if (end_x == (sd->grid.w - 1))
               {
                  edje_object_signal_emit(sd->sel.theme,
                                          "mode,bottomfull", "terminology");
               }
             else
               {
                  edje_object_signal_emit(sd->sel.theme,
                                          "mode,multiline", "terminology");
               }
          }
        evas_object_show(sd->sel.theme);
     }
   else
     evas_object_hide(sd->sel.theme);
   if (sd->mouseover_delay)
     {
       ecore_timer_reset(sd->mouseover_delay);
     }
   miniview_redraw(term_miniview_get(sd->term));
}

static void
_smart_size(Evas_Object *obj, int w, int h, Eina_Bool force)
{
   Termio *sd = evas_object_smart_data_get(obj);
   Eina_Bool first_time;
   EINA_SAFETY_ON_NULL_RETURN(sd);

<<<<<<< HEAD
=======
   first_time = (sd->grid.h == 0);
>>>>>>> 09d6660a
   if ((w <= 0) || (h <= 0))
     {
        w = 80;
        h = 24;
     }

   if (!force)
     {
        if ((w == sd->grid.w) && (h == sd->grid.h)) return;
     }
   sd->grid.w = w;
   sd->grid.h = h;
   evas_event_freeze(evas_object_evas_get(obj));
   evas_object_textgrid_size_set(sd->grid.obj, w, h);
   evas_object_resize(sd->cursor.obj, sd->font.chw, sd->font.chh);
   if (!first_time)
     evas_object_size_hint_min_set(obj, sd->font.chw, sd->font.chh);
   if (!sd->noreqsize)
     evas_object_size_hint_request_set(obj,
                                       sd->font.chw * sd->grid.w,
                                       sd->font.chh * sd->grid.h);
   _sel_set(sd, EINA_FALSE);
   termpty_resize(sd->pty, w, h);

   _smart_calculate(obj);
   _smart_apply(obj);
   evas_event_thaw(evas_object_evas_get(obj));
   evas_event_thaw_eval(evas_object_evas_get(obj));
}

static Eina_Bool
_smart_cb_delayed_size(void *data)
{
   Evas_Object *obj = data;
   Termio *sd = evas_object_smart_data_get(obj);
   Evas_Coord ow = 0, oh = 0;
   int w, h;

   EINA_SAFETY_ON_NULL_RETURN_VAL(sd, EINA_FALSE);
   sd->delayed_size_timer = NULL;

   evas_object_geometry_get(obj, NULL, NULL, &ow, &oh);

   w = ow / sd->font.chw;
   h = oh / sd->font.chh;
   _smart_size(obj, w, h, EINA_FALSE);
   return EINA_FALSE;
}

static Eina_Bool
_smart_cb_change(void *data)
{
   Evas_Object *obj = data;
   Termio *sd = evas_object_smart_data_get(obj);

   EINA_SAFETY_ON_NULL_RETURN_VAL(sd, EINA_FALSE);
   sd->anim = NULL;
   _smart_apply(obj);
   evas_object_smart_callback_call(obj, "changed", NULL);
   return EINA_FALSE;
}

static void
_smart_update_queue(Evas_Object *obj, Termio *sd)
{
   if (sd->anim) return;
   sd->anim = ecore_animator_add(_smart_cb_change, obj);
}

static void
_cursor_cb_move(void *data,
                Evas *_e EINA_UNUSED,
                Evas_Object *_obj EINA_UNUSED,
                void *_event EINA_UNUSED)
{
   Termio *sd = evas_object_smart_data_get(data);
   Ecore_IMF_Context *imf;
   EINA_SAFETY_ON_NULL_RETURN(sd);

   imf = term_imf_context_get(sd->term);
   if (imf)
     termio_imf_cursor_set(sd->self, imf);
}


static void
_smart_add(Evas_Object *obj)
{
   Termio *sd;
   Evas_Object *o;

   sd = calloc(1, sizeof(Termio));
   EINA_SAFETY_ON_NULL_RETURN(sd);
   evas_object_smart_data_set(obj, sd);

   _parent_sc.add(obj);
   sd->self = obj;

   /* Terminal output widget */
   o = evas_object_textgrid_add(evas_object_evas_get(obj));
   evas_object_pass_events_set(o, EINA_TRUE);
   evas_object_propagate_events_set(o, EINA_FALSE);
   evas_object_smart_member_add(o, obj);
   evas_object_show(o);
   sd->grid.obj = o;

   /* Setup cursor */
   o = edje_object_add(evas_object_evas_get(obj));
   evas_object_pass_events_set(o, EINA_TRUE);
   evas_object_propagate_events_set(o, EINA_FALSE);
   evas_object_smart_member_add(o, obj);
   sd->cursor.obj = o;

   evas_object_event_callback_add(o, EVAS_CALLBACK_MOVE, _cursor_cb_move, obj);

   /* Setup the selection widget */
   o = evas_object_rectangle_add(evas_object_evas_get(obj));
   evas_object_pass_events_set(o, EINA_TRUE);
   evas_object_propagate_events_set(o, EINA_FALSE);
   sd->sel.top = o;
   o = evas_object_rectangle_add(evas_object_evas_get(obj));
   evas_object_pass_events_set(o, EINA_TRUE);
   evas_object_propagate_events_set(o, EINA_FALSE);
   sd->sel.bottom = o;
   o = edje_object_add(evas_object_evas_get(obj));
   evas_object_smart_member_add(o, obj);
   sd->sel.theme = o;
   edje_object_signal_callback_add(o, "mouse,in", "zone.bottom_right", _edje_cb_bottom_right_in, sd);
   edje_object_signal_callback_add(o, "mouse,in", "zone.top_left", _edje_cb_top_left_in, sd);
   edje_object_signal_callback_add(o, "mouse,out", "zone.bottom_right", _edje_cb_bottom_right_out, sd);
   edje_object_signal_callback_add(o, "mouse,out", "zone.top_left", _edje_cb_top_left_out, sd);

   /* Setup event catcher */
   o = evas_object_rectangle_add(evas_object_evas_get(obj));
   evas_object_repeat_events_set(o, EINA_TRUE);
   evas_object_smart_member_add(o, obj);
   sd->event = o;
   evas_object_color_set(o, 0, 0, 0, 0);
   evas_object_show(o);

   evas_object_event_callback_add(o, EVAS_CALLBACK_MOUSE_DOWN,
                                  _smart_cb_mouse_down, obj);
   evas_object_event_callback_add(o, EVAS_CALLBACK_MOUSE_UP,
                                  _smart_cb_mouse_up, obj);
   evas_object_event_callback_add(o, EVAS_CALLBACK_MOUSE_MOVE,
                                  _smart_cb_mouse_move, obj);
   evas_object_event_callback_add(o, EVAS_CALLBACK_MOUSE_IN,
                                  _smart_cb_mouse_in, obj);
   evas_object_event_callback_add(o, EVAS_CALLBACK_MOUSE_OUT,
                                  _smart_cb_mouse_out, obj);
   evas_object_event_callback_add(o, EVAS_CALLBACK_MOUSE_WHEEL,
                                  _smart_cb_mouse_wheel, obj);

   sd->link.suspend = 1;

   terms = eina_list_append(terms, obj);
}

static void
_smart_del(Evas_Object *obj)
{
   Evas_Object *o;
   Termio *sd = evas_object_smart_data_get(obj);
   char *chid;

   EINA_SAFETY_ON_NULL_RETURN(sd);
   terms = eina_list_remove(terms, obj);
   if (sd->cursor.obj) evas_object_del(sd->cursor.obj);
   if (sd->event)
     {
        evas_object_event_callback_del(sd->event, EVAS_CALLBACK_MOUSE_DOWN,
                                       _smart_cb_mouse_down);
        evas_object_event_callback_del(sd->event, EVAS_CALLBACK_MOUSE_UP,
                                       _smart_cb_mouse_up);
        evas_object_event_callback_del(sd->event, EVAS_CALLBACK_MOUSE_MOVE,
                                       _smart_cb_mouse_move);
        evas_object_event_callback_del(sd->event, EVAS_CALLBACK_MOUSE_IN,
                                       _smart_cb_mouse_in);
        evas_object_event_callback_del(sd->event, EVAS_CALLBACK_MOUSE_OUT,
                                       _smart_cb_mouse_out);
        evas_object_event_callback_del(sd->event, EVAS_CALLBACK_MOUSE_WHEEL,
                                       _smart_cb_mouse_wheel);

        evas_object_del(sd->event);
        sd->event = NULL;
     }
   if (sd->sel.top) evas_object_del(sd->sel.top);
   if (sd->sel.bottom) evas_object_del(sd->sel.bottom);
   if (sd->sel.theme) evas_object_del(sd->sel.theme);
   if (sd->anim) ecore_animator_del(sd->anim);
   if (sd->delayed_size_timer) ecore_timer_del(sd->delayed_size_timer);
   if (sd->link_do_timer) ecore_timer_del(sd->link_do_timer);
   if (sd->mouse_move_job) ecore_job_del(sd->mouse_move_job);
   if (sd->mouseover_delay) ecore_timer_del(sd->mouseover_delay);
   if (sd->font.name) eina_stringshare_del(sd->font.name);
   if (sd->pty) termpty_free(sd->pty);
   if (sd->link.string)
     eina_stringshare_del(sd->link.string);
   if (sd->glayer) evas_object_del(sd->glayer);
   if (sd->win)
     evas_object_event_callback_del_full(sd->win, EVAS_CALLBACK_DEL,
                                         _win_obj_del, obj);
   EINA_LIST_FREE(sd->link.objs, o)
     {
        if (o == sd->link.down.dndobj) sd->link.down.dndobj = NULL;
        evas_object_del(o);
     }
   if (sd->link.down.dndobj) evas_object_del(sd->link.down.dndobj);
   if (sd->sendfile.active)
     {
        if (sd->sendfile.file)
          {
             ecore_file_unlink(sd->sendfile.file);
             eina_stringshare_del(sd->sendfile.file);
             sd->sendfile.file = NULL;
          }
        if (sd->sendfile.f)
          {
             fclose(sd->sendfile.f);
             sd->sendfile.f = NULL;
          }
        sd->sendfile.active = EINA_FALSE;
     }
   if (sd->sel_str) eina_stringshare_del(sd->sel_str);
   if (sd->sel_reset_job) ecore_job_del(sd->sel_reset_job);
   EINA_LIST_FREE(sd->cur_chids, chid) eina_stringshare_del(chid);
   sd->sel_str = NULL;
   sd->sel_reset_job = NULL;
   sd->link.down.dndobj = NULL;
   sd->cursor.obj = NULL;
   sd->event = NULL;
   sd->sel.top = NULL;
   sd->sel.bottom = NULL;
   sd->sel.theme = NULL;
   sd->anim = NULL;
   sd->delayed_size_timer = NULL;
   sd->font.name = NULL;
   sd->pty = NULL;
   sd->win = NULL;
   sd->glayer = NULL;

   _parent_sc.del(obj);
}

static void
_smart_resize(Evas_Object *obj, Evas_Coord w, Evas_Coord h)
{
   Termio *sd = evas_object_smart_data_get(obj);
   Evas_Coord ow, oh;

   EINA_SAFETY_ON_NULL_RETURN(sd);
   evas_object_geometry_get(obj, NULL, NULL, &ow, &oh);
   /* Do not resize if same size */
   if ((ow == w) && (oh == h))
     {
        return;
     }
   evas_object_smart_changed(obj);
   if (!sd->delayed_size_timer)
     sd->delayed_size_timer = ecore_timer_add(0.0, _smart_cb_delayed_size, obj);
   else ecore_timer_reset(sd->delayed_size_timer);
   evas_object_resize(sd->event, ow, oh);
}

static void
_smart_calculate(Evas_Object *obj)
{
   Termio *sd = evas_object_smart_data_get(obj);
   Evas_Coord ox, oy, ow, oh;

   EINA_SAFETY_ON_NULL_RETURN(sd);

   evas_object_geometry_get(obj, &ox, &oy, &ow, &oh);
   evas_object_move(sd->grid.obj, ox, oy);
   evas_object_resize(sd->grid.obj,
                      sd->grid.w * sd->font.chw,
                      sd->grid.h * sd->font.chh);
   evas_object_move(sd->cursor.obj,
                    ox + (sd->cursor.x * sd->font.chw),
                    oy + (sd->cursor.y * sd->font.chh));

   evas_object_move(sd->event, ox, oy);
   evas_object_resize(sd->event, ow, oh);
}

static void
_smart_move(Evas_Object *obj,
            Evas_Coord _x EINA_UNUSED,
            Evas_Coord _y EINA_UNUSED)
{
   Termio *sd = evas_object_smart_data_get(obj);

   EINA_SAFETY_ON_NULL_RETURN(sd);
   evas_object_smart_changed(obj);
}

static void
_smart_init(void)
{
   static Evas_Smart_Class sc;

   evas_object_smart_clipped_smart_set(&_parent_sc);
   sc           = _parent_sc;
   sc.name      = "termio";
   sc.version   = EVAS_SMART_CLASS_VERSION;
   sc.add       = _smart_add;
   sc.del       = _smart_del;
   sc.resize    = _smart_resize;
   sc.move      = _smart_move;
   sc.calculate = _smart_calculate;
   _smart = evas_smart_class_new(&sc);
}

static void
_smart_pty_change(void *data)
{
   Termio *sd = evas_object_smart_data_get(data);
   EINA_SAFETY_ON_NULL_RETURN(sd);

// if scroll to bottom on updates
   if (sd->jump_on_change)
     sd->scroll = 0;
   _smart_update_queue(data, sd);
}

static void
_smart_pty_title(void *data)
{
   Evas_Object *obj = data;
   Termio *sd = evas_object_smart_data_get(obj);

   EINA_SAFETY_ON_NULL_RETURN(sd);
   if (!sd->win) return;
   evas_object_smart_callback_call(obj, "title,change", NULL);
}

static void
_smart_pty_icon(void *data)
{
   Evas_Object *obj = data;
   Termio *sd = evas_object_smart_data_get(obj);

   EINA_SAFETY_ON_NULL_RETURN(sd);
   if (!sd->win) return;
   evas_object_smart_callback_call(obj, "icon,change", NULL);
//   elm_win_icon_name_set(sd->win, sd->pty->prop.icon);
}

static void
_smart_pty_cancel_sel(void *data)
{
   Evas_Object *obj = data;
   Termio *sd = evas_object_smart_data_get(obj);

   EINA_SAFETY_ON_NULL_RETURN(sd);
   if (sd->pty->selection.is_active)
     {
        _sel_set(sd, EINA_FALSE);
        sd->pty->selection.makesel = EINA_FALSE;
        _smart_update_queue(data, sd);
     }
}

static void
_smart_pty_exited(void *data)
{
   Termio *sd = evas_object_smart_data_get(data);

   EINA_SAFETY_ON_NULL_RETURN(sd);

   if (sd->event)
     {
        evas_object_event_callback_del(sd->event, EVAS_CALLBACK_MOUSE_DOWN,
                                       _smart_cb_mouse_down);
        evas_object_event_callback_del(sd->event, EVAS_CALLBACK_MOUSE_UP,
                                       _smart_cb_mouse_up);
        evas_object_event_callback_del(sd->event, EVAS_CALLBACK_MOUSE_MOVE,
                                       _smart_cb_mouse_move);
        evas_object_event_callback_del(sd->event, EVAS_CALLBACK_MOUSE_IN,
                                       _smart_cb_mouse_in);
        evas_object_event_callback_del(sd->event, EVAS_CALLBACK_MOUSE_OUT,
                                       _smart_cb_mouse_out);
        evas_object_event_callback_del(sd->event, EVAS_CALLBACK_MOUSE_WHEEL,
                                       _smart_cb_mouse_wheel);

        evas_object_del(sd->event);
        sd->event = NULL;
     }

   term_close(sd->win, sd->self, EINA_TRUE);
}

static void
_smart_pty_bell(void *data)
{
   Termio *sd = evas_object_smart_data_get(data);

   EINA_SAFETY_ON_NULL_RETURN(sd);
   evas_object_smart_callback_call(data, "bell", NULL);
   edje_object_signal_emit(sd->cursor.obj, "bell", "terminology");
   if (sd->config->bell_rings)
     edje_object_signal_emit(sd->cursor.obj, "bell,ring", "terminology");
}

static void
_handle_query_esc(Termio *sd)
{
   Termpty *ty = sd->pty;
   if (ty->cur_cmd[1] == 's')
     {
        char buf[256];

        snprintf(buf, sizeof(buf), "%i;%i;%i;%i\n",
                 sd->grid.w, sd->grid.h, sd->font.chw, sd->font.chh);
        termpty_write(ty, buf, strlen(buf));
     }
   else if (ty->cur_cmd[1] == 'j')
     {
        const char *chid = &(ty->cur_cmd[3]);

        if (ty->cur_cmd[2])
          {
             if (ty->cur_cmd[2] == '+')
               {
                  sd->cur_chids = eina_list_append
                     (sd->cur_chids, eina_stringshare_add(chid));
               }
             else if (ty->cur_cmd[2] == '-')
               {
                  Eina_List *l;
                  char *chid2;

                  EINA_LIST_FOREACH(sd->cur_chids, l, chid2)
                    {
                       if (!(!strcmp(chid, chid2)))
                         {
                            sd->cur_chids =
                               eina_list_remove_list(sd->cur_chids, l);
                            eina_stringshare_del(chid2);
                            break;
                         }
                    }
               }
          }
        else
          {
             EINA_LIST_FREE(sd->cur_chids, chid)
                eina_stringshare_del(chid);
          }
     }
}

static void
_smart_pty_command(void *data)
{
   Evas_Object *obj = data;
   Termio *sd = evas_object_smart_data_get(obj);
   Config *config;
   Termpty *ty;

   EINA_SAFETY_ON_NULL_RETURN(sd);

   config = sd->config;
   ty = sd->pty;
   if (!ty->cur_cmd)
     return;
   if (ty->cur_cmd[0] == 'q')
     {
        _handle_query_esc(sd);
        return;
     }

   if (!config->ty_escapes)
     return;

   if (ty->cur_cmd[0] == 'i')
     {
        if ((ty->cur_cmd[1] == 's') ||
            (ty->cur_cmd[1] == 'c') ||
            (ty->cur_cmd[1] == 'f') ||
            (ty->cur_cmd[1] == 't') ||
            (ty->cur_cmd[1] == 'j'))
          {
             const char *p, *p0, *p1, *path = NULL;
             char *pp;
             int ww = 0, hh = 0, repch;
             Eina_List *strs = NULL;

             // exact size in CHAR CELLS - WW (decimal) width CELLS,
             // HH (decimal) in CELLS.
             //
             // isCWW;HH;PATH
             //  OR
             // isCWW;HH;LINK\nPATH
             //  OR specific to 'j' (edje)
             // ijCWW;HH;PATH\nGROUP[commands]
             //  WHERE [commands] is an optional string set of:
             // \nCMD\nP1[\nP2][\nP3][[\nCMD2\nP21[\nP22]]...
             //  CMD is the command, P1, P2, P3 etc. are parameters (P2 and
             //  on are optional depending on CMD)
             repch = ty->cur_cmd[2];
             if (repch)
               {
                  char *link = NULL;

                  for (p0 = p = &(ty->cur_cmd[3]); *p; p++)
                    {
                       if (*p == ';')
                         {
                            ww = strtol(p0, NULL, 10);
                            p++;
                            break;
                         }
                    }
                  for (p0 = p; *p; p++)
                    {
                       if (*p == ';')
                         {
                            hh = strtol(p0, NULL, 10);
                            p++;
                            break;
                         }
                    }
                  if (ty->cur_cmd[1] == 'j')
                    {
                       // parse from p until end of string - one newline
                       // per list item in strs
                       p0 = p1 = p;
                       for (;;)
                         {
                            // end of str param
                            if ((*p1 == '\n') || (*p1 == '\r') || (!*p1))
                              {
                                 // if string is non-empty...
                                 if ((p1 - p0) >= 1)
                                   {
                                      // allocate, fill and add to list
                                      pp = malloc(p1 - p0 + 1);
                                      if (pp)
                                        {
                                           strncpy(pp, p0, p1 - p0);
                                           pp[p1 - p0] = 0;
                                           strs = eina_list_append(strs, pp);
                                        }
                                   }
                                 // end of string buffer
                                 if (!*p1) break;
                                 p1++; // skip \n or \r
                                 p0 = p1;
                              }
                            else
                              p1++;
                         }
                    }
                  else
                    {
                       path = p;
                       p = strchr(path, '\n');
                       if (p)
                         {
                            link = strdup(path);
                            path = p + 1;
                            if (isspace(path[0])) path++;
                            pp = strchr(link, '\n');
                            if (pp) *pp = 0;
                            pp = strchr(link, '\r');
                            if (pp) *pp = 0;
                         }
                    }
                  if ((ww < 512) && (hh < 512))
                    {
                       Termblock *blk = NULL;

                       if (strs)
                         {
                            const char *file, *group;
                            Eina_List *l;

                            file = eina_list_nth(strs, 0);
                            group = eina_list_nth(strs, 1);
                            l = eina_list_nth_list(strs, 2);
                            blk = termpty_block_new(ty, ww, hh, file, group);
                            for (;l; l = l->next)
                              {
                                 pp = l->data;
                                 if (pp)
                                   blk->cmds = eina_list_append(blk->cmds, pp);
                                 l->data = NULL;
                              }
                         }
                       else
                         blk = termpty_block_new(ty, ww, hh, path, link);
                       if (blk)
                         {
                            if (ty->cur_cmd[1] == 's')
                              blk->scale_stretch = EINA_TRUE;
                            else if (ty->cur_cmd[1] == 'c')
                              blk->scale_center = EINA_TRUE;
                            else if (ty->cur_cmd[1] == 'f')
                              blk->scale_fill = EINA_TRUE;
                            else if (ty->cur_cmd[1] == 't')
                              blk->thumb = EINA_TRUE;
                            else if (ty->cur_cmd[1] == 'j')
                              blk->edje = EINA_TRUE;
                            termpty_block_insert(ty, repch, blk);
                         }
                    }
                  free(link);
                  EINA_LIST_FREE(strs, pp) free(pp);
               }
             return;
          }
        else if (ty->cur_cmd[1] == 'C')
          {
             Termblock *blk = NULL;
             const char *p, *p0, *p1;
             char *pp;
             Eina_List *strs = NULL;

             p = &(ty->cur_cmd[2]);
             // parse from p until end of string - one newline
             // per list item in strs
             p0 = p1 = p;
             for (;;)
               {
                  // end of str param
                  if ((*p1 == '\n') || (*p1 == '\r') || (!*p1))
                    {
                       // if string is non-empty...
                       if ((p1 - p0) >= 1)
                         {
                            // allocate, fill and add to list
                            pp = malloc(p1 - p0 + 1);
                            if (pp)
                              {
                                 strncpy(pp, p0, p1 - p0);
                                 pp[p1 - p0] = 0;
                                 strs = eina_list_append(strs, pp);
                              }
                         }
                       // end of string buffer
                       if (!*p1) break;
                       p1++; // skip \n or \r
                       p0 = p1;
                    }
                  else
                    p1++;
               }
             if (strs)
               {
                  char *chid = strs->data;
                  blk = termpty_block_chid_get(ty, chid);
                  if (blk)
                    {
                       _block_edje_cmds(ty, blk, strs->next, EINA_FALSE);
                    }
               }
             EINA_LIST_FREE(strs, pp) free(pp);
          }
        else if (ty->cur_cmd[1] == 'b')
          {
             ty->block.on = EINA_TRUE;
          }
        else if (ty->cur_cmd[1] == 'e')
          {
             ty->block.on = EINA_FALSE;
          }
     }
   else if (ty->cur_cmd[0] == 'f') // file...
     {
        if (ty->cur_cmd[1] == 'r') // receive
          {
             sd->sendfile.progress = 0.0;
             sd->sendfile.total = 0;
             sd->sendfile.size = 0;
          }
        else if (ty->cur_cmd[1] == 's') // file size
          {
             sd->sendfile.total = 0;
             sd->sendfile.size = atoll(&(ty->cur_cmd[2]));
          }
        else if (ty->cur_cmd[1] == 'd') // data packet
          {
             int pksum = atoi(&(ty->cur_cmd[2]));
             int sum;
             char *p = strchr(ty->cur_cmd, ' ');
             Eina_Bool valid = EINA_TRUE;

             if (p)
               {
                  Eina_Binbuf *bb = eina_binbuf_new();
                  unsigned char v;

                  if (bb)
                    {
                       unsigned char localbuf[128];
                       unsigned char localbufpos = 0;

                       eina_binbuf_expand(bb, 32 * 1024);
                       sum = 0;
                       for (sum = 0, p++; *p; p++)
                         {
                            // high nibble
                            v = (unsigned char)(*p);
                            sum += v;
                            v = ((v - '@') & 0xf) << 4;
                            // low nibble
                            p++;
                            sum += *p;
                            v |= ((*p - '@') & 0xf);
                            localbuf[localbufpos++] = v;
                            if (localbufpos >= sizeof(localbuf))
                              {
                                 eina_binbuf_append_length(bb, localbuf, localbufpos);
                                 localbufpos = 0;
                              }
                            if (!*p) valid = EINA_FALSE;
                         }
                       if (localbufpos > 0)
                         eina_binbuf_append_length(bb, localbuf, localbufpos);

                       if ((valid) && (sum == pksum) && (sd->sendfile.active))
                         {
                            // write "ok" (k) to term
                            size_t size = eina_binbuf_length_get(bb);

                            sd->sendfile.total += size;
                            if (sd->sendfile.size > 0.0)
                              {
                                 sd->sendfile.progress =
                                   (double)sd->sendfile.total /
                                   (double)sd->sendfile.size;
                                 evas_object_smart_callback_call
                                   (obj, "send,progress", NULL);
                              }
                            fwrite(eina_binbuf_string_get(bb), size, 1,
                                   sd->sendfile.f);
                            termpty_write(ty, "k\n", 2);
                         }
                       else
                         {
                            // write "not valid" (n) to term
                            if (sd->sendfile.file)
                              {
                                 ecore_file_unlink(sd->sendfile.file);
                                 eina_stringshare_del(sd->sendfile.file);
                                 sd->sendfile.file = NULL;
                              }
                            if (sd->sendfile.f)
                              {
                                 fclose(sd->sendfile.f);
                                 sd->sendfile.f = NULL;
                              }
                            sd->sendfile.active = EINA_FALSE;
                            termpty_write(ty, "n\n", 2);
                            evas_object_smart_callback_call
                              (obj, "send,end", NULL);
                         }
                       eina_binbuf_free(bb);
                    }
               }
          }
        else if (ty->cur_cmd[1] == 'x') // exit data stream
          {
             if (sd->sendfile.active)
               {
                  sd->sendfile.progress = 0.0;
                  sd->sendfile.size = 0;
                  if (sd->sendfile.file)
                    {
                       eina_stringshare_del(sd->sendfile.file);
                       sd->sendfile.file = NULL;
                    }
                  if (sd->sendfile.f)
                    {
                       fclose(sd->sendfile.f);
                       sd->sendfile.f = NULL;
                    }
                  sd->sendfile.active = EINA_FALSE;
                  evas_object_smart_callback_call
                    (obj, "send,end", NULL);
               }
          }
     }
   evas_object_smart_callback_call(obj, "command", (void *)ty->cur_cmd);
}

static void
_smart_cb_drag_enter(void *_data EINA_UNUSED, Evas_Object *_o EINA_UNUSED)
{
   DBG("dnd enter");
}

static void
_smart_cb_drag_leave(void *_data EINA_UNUSED, Evas_Object *_o EINA_UNUSED)
{
   DBG("dnd leave");
}

static void
_smart_cb_drag_pos(void *_data EINA_UNUSED,
                   Evas_Object *_o EINA_UNUSED,
                   Evas_Coord x, Evas_Coord y, Elm_Xdnd_Action action)
{
   DBG("dnd at %i %i act:%i", x, y, action);
}

static Eina_Bool
_smart_cb_drop(void *data,
               Evas_Object *_o EINA_UNUSED,
               Elm_Selection_Data *ev)
{
   Evas_Object *obj = data;
   Termio *sd = evas_object_smart_data_get(obj);

   EINA_SAFETY_ON_NULL_RETURN_VAL(sd, EINA_TRUE);
   if (ev->action == ELM_XDND_ACTION_COPY)
     {
        if (strchr(ev->data, '\n'))
          {
             char *p, *p2, *p3, *tb;

             tb = malloc(strlen(ev->data) + 1);
             if (tb)
               {
                  for (p = ev->data; p;)
                    {
                       p2 = strchr(p, '\n');
                       p3 = strchr(p, '\r');
                       if (p2 && p3)
                         {
                            if (p3 < p2) p2 = p3;
                         }
                       else if (!p2) p2 = p3;
                       if (p2)
                         {
                            strncpy(tb, p, p2 - p);
                            tb[p2 - p] = 0;
                            p = p2;
                            while ((*p) && (isspace(*p))) p++;
                            if (strlen(tb) > 0)
                              evas_object_smart_callback_call
                              (obj, "popup,queue", tb);
                         }
                       else
                         {
                            strcpy(tb, p);
                            if (strlen(tb) > 0)
                              evas_object_smart_callback_call
                              (obj, "popup,queue", tb);
                            break;
                         }
                    }
                  free(tb);
               }
          }
        else
          evas_object_smart_callback_call(obj, "popup", ev->data);
     }
   else
     termpty_write(sd->pty, ev->data, ev->len);
   return EINA_TRUE;
}

// As we do not control the lifecycle of the Evas_Object *win,
// the death of the gesture layer can happen before the termio
// is destroyed. So by NULLing the structure field on gesture
// death, we make sure to not manipulate dead pointer
static void
_gesture_layer_death(void *data,
                     Evas *e EINA_UNUSED,
                     Evas_Object *obj EINA_UNUSED,
                     void *event EINA_UNUSED)
{
   Termio *sd = data;

   sd->glayer = NULL;
}

/* }}} */


Evas_Object *
termio_add(Evas_Object *win, Config *config,
           const char *cmd, Eina_Bool login_shell, const char *cd,
           int w, int h, Term *term, const char *title)
{
   Evas *e;
   Evas_Object *obj, *g;
   Termio *sd;
   char *modules[] =
     {
        NULL,
        "gstreamer",
        "xine",
        "vlc",
        "gstreamer1"
     };
   char *mod = NULL;
   Ecore_Window window_id;

   EINA_SAFETY_ON_NULL_RETURN_VAL(win, NULL);
   e = evas_object_evas_get(win);
   if (!e) return NULL;

   if (!_smart) _smart_init();
   obj = evas_object_smart_add(e, _smart);
   sd = evas_object_smart_data_get(obj);
   EINA_SAFETY_ON_NULL_RETURN_VAL(sd, obj);

   if ((config->vidmod >= 0) &&
       (config->vidmod < (int)EINA_C_ARRAY_LENGTH(modules)))
     mod = modules[config->vidmod];

   sd->cursor.shape = config->cursor_shape;
   termio_config_set(obj, config);
   sd->term = term;
   sd->win = win;

   sd->glayer = g = elm_gesture_layer_add(win);
   evas_object_event_callback_add(g, EVAS_CALLBACK_FREE,
                                  _gesture_layer_death, sd);
   elm_gesture_layer_attach(g, sd->event);

   elm_gesture_layer_cb_set(g, ELM_GESTURE_N_LONG_TAPS,
                            ELM_GESTURE_STATE_MOVE, _smart_cb_gest_long_move,
                            obj);

   elm_gesture_layer_cb_set(g, ELM_GESTURE_ZOOM,
                            ELM_GESTURE_STATE_START, _smart_cb_gest_zoom_start,
                            obj);
   elm_gesture_layer_cb_set(g, ELM_GESTURE_ZOOM,
                            ELM_GESTURE_STATE_MOVE, _smart_cb_gest_zoom_move,
                            obj);
   elm_gesture_layer_cb_set(g, ELM_GESTURE_ZOOM,
                            ELM_GESTURE_STATE_END, _smart_cb_gest_zoom_end,
                            obj);
   elm_gesture_layer_cb_set(g, ELM_GESTURE_ZOOM,
                            ELM_GESTURE_STATE_ABORT, _smart_cb_gest_zoom_abort,
                            obj);

   elm_drop_target_add(sd->event,
                       ELM_SEL_FORMAT_TEXT | ELM_SEL_FORMAT_IMAGE,
                       _smart_cb_drag_enter, obj,
                       _smart_cb_drag_leave, obj,
                       _smart_cb_drag_pos, obj,
                       _smart_cb_drop, obj);

   window_id = elm_win_window_id_get(win);
   sd->pty = termpty_new(cmd, login_shell, cd, w, h, config->scrollback,
                         config->xterm_256color, config->erase_is_del, mod,
                         title, window_id);
   if (!sd->pty)
     {
        ERR(_("Could not allocate termpty"));
        evas_object_del(obj);
        return NULL;
     }
   sd->pty->obj = obj;
   sd->pty->cb.change.func = _smart_pty_change;
   sd->pty->cb.change.data = obj;
   sd->pty->cb.set_title.func = _smart_pty_title;
   sd->pty->cb.set_title.data = obj;
   sd->pty->cb.set_icon.func = _smart_pty_icon;
   sd->pty->cb.set_icon.data = obj;
   sd->pty->cb.cancel_sel.func = _smart_pty_cancel_sel;
   sd->pty->cb.cancel_sel.data = obj;
   sd->pty->cb.exited.func = _smart_pty_exited;
   sd->pty->cb.exited.data = obj;
   sd->pty->cb.bell.func = _smart_pty_bell;
   sd->pty->cb.bell.data = obj;
   sd->pty->cb.command.func = _smart_pty_command;
   sd->pty->cb.command.data = obj;
   _smart_size(obj, w, h, EINA_TRUE);
   return obj;
}

void
termio_key_down(Evas_Object *termio,
                const Evas_Event_Key_Down *ev,
                Eina_Bool action_handled)
{
   Termio *sd = evas_object_smart_data_get(termio);

   EINA_SAFETY_ON_NULL_RETURN(sd);
   if (sd->jump_on_keypress && !action_handled)
     {
        if (!key_is_modifier(ev->key))
          {
             sd->scroll = 0;
             _smart_update_queue(termio, sd);
          }
     }
   if (sd->config->flicker_on_key)
     edje_object_signal_emit(sd->cursor.obj, "key,down", "terminology");
}<|MERGE_RESOLUTION|>--- conflicted
+++ resolved
@@ -5405,10 +5405,7 @@
    Eina_Bool first_time;
    EINA_SAFETY_ON_NULL_RETURN(sd);
 
-<<<<<<< HEAD
-=======
    first_time = (sd->grid.h == 0);
->>>>>>> 09d6660a
    if ((w <= 0) || (h <= 0))
      {
         w = 80;
