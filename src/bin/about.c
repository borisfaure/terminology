--- conflicted
+++ resolved
@@ -61,153 +61,6 @@
    char buf[PATH_MAX];
    const char *txt;
 
-<<<<<<< HEAD
-   saved_win = win;
-   saved_bg = bg;
-   if (!ab_layout)
-     {
-        Config *config = termio_config_get(term);
-        char buf[PATH_MAX];
-        const char *txt;
-
-        ab_layout = o = elm_layout_add(win);
-        if (elm_layout_file_set(o, config_theme_path_get(config),
-                                "terminology/about") == 0)
-          {
-             snprintf(buf, sizeof(buf), "%s/themes/default.edj",
-                      elm_app_data_dir_get());
-             elm_layout_file_set(o, buf, "terminology/about");
-          }
-
-        txt = eina_stringshare_printf(_(
-              "<b>Terminology %s</b><br>"
-              "Why should terminals be boring?<br>"
-              "<br>"
-              "This terminal was written for Enlightenment, to use EFL "
-              "and otherwise push the boundaries of what a modern terminal "
-              "emulator should be. We hope you enjoy it.<br>"
-              "<br>"
-              "Copyright © 2012-%d by:<br>"
-              "<br>"
-              "%s" // AUTHORS
-              "<br>"
-              "<br>"
-              "Distributed under the 2-clause BSD license detailed below:<br>"
-              "<br>"
-              "%s" // LICENSE
-              ),
-              PACKAGE_VERSION, 2018,
-              "Boris Faure<br>"
-              "Carsten Haitzler<br>"
-              "Gustavo Sverzut Barbieri<br>"
-              "Cedric BAIL<br>"
-              "Sebastian Dransfeld<br>"
-              "Wonguk Jeong<br>"
-              "Christopher Michael<br>"
-              "Daniel Juyung Seo<br>"
-              "Panagiotis Galatsanos<br>"
-              "Mike Blumenkrantz<br>"
-              "Aleksandar Popadić<br>"
-              "Massimo Maiurana<br>"
-              "Stefan Schmidt<br>"
-              "Davide Andreoli<br>"
-              "Gustavo Lima Chaves<br>"
-              "Jean-Philippe ANDRÉ<br>"
-              "Tom Hacohen<br>"
-              "Alex-P. Natsios<br>"
-              "Lee Gwang-O<br>"
-              "Jean Guyomarc'h<br>"
-              "Jihoon Kim<br>"
-              "Kai Huuhko<br>"
-              "Mike McCormack<br>"
-              "Iván Briano<br>"
-              "Jerome Pinot<br>"
-              "José Roberto de Souza<br>"
-              "Leandro Pereira<br>"
-              "Leif Middelschulte<br>"
-              "Markus Törnqvist<br>"
-              "Thibaut Broggi<br>"
-              "Lucas De Marchi<br>"
-              "Marcel Hollerbach<br>"
-              "Anisse Astier<br>"
-              "Daniel Zaoui<br>"
-              "Doug Newgard<br>"
-              "Flavio Vinicius Alvares Ceolin<br>"
-              "Samuel F. Baggen<br>"
-              "Amitesh Singh<br>"
-              "Anthony F McInerney<br>"
-              "Aurélien Larcher<br>"
-              "Bruno Dilly<br>"
-              "Conrad Meyer<br>"
-              "Daniel Kolesa<br>"
-              "Eduardo Lima<br>"
-              "Flavio Ceolin<br>"
-              "Jason L. Cook<br>"
-              "Jérémy Anger<br>"
-              "Michael BOUCHAUD<br>"
-              "Michael Jennings<br>"
-              "Nicholas Hughart<br>"
-              "Rafael Antognolli<br>"
-              "Rui Seabra<br>"
-              "Sanjeev BA<br>"
-              "Theodor van Nahl<br>"
-              "Vincent Torri<br>"
-              "tantSinnister<br>",
-              "All rights reserved.<br>"
-              "<br>"
-              "Redistribution and use in source and binary forms, with or "
-              "without modification, are permitted provided that the "
-              "following conditions are met:<br>"
-              "<br>"
-              "1. Redistributions of source code must retain the above "
-              "copyright notice, this list of conditions and the following "
-              "disclaimer.<br>"
-              "2. Redistributions in binary form must reproduce the above "
-              "copyright notice, this list of conditions and the following "
-              "disclaimer in the documentation and/or other materials "
-              "provided with the distribution.<br>"
-              "<br>"
-              "<b>THIS SOFTWARE IS PROVIDED \"AS IS\" AND ANY EXPRESS OR "
-              "IMPLIED WARRANTIES, INCLUDING, BUT NOT LIMITED TO, THE IMPLIED "
-              "WARRANTIES OF MERCHANTABILITY AND FITNESS FOR A PARTICULAR "
-              "PURPOSE ARE DISCLAIMED. IN NO EVENT SHALL THE COPYRIGHT HOLDER "
-              "OR CONTRIBUTORS BE LIABLE FOR ANY DIRECT, INDIRECT, "
-              "INCIDENTAL, SPECIAL, EXEMPLARY, OR CONSEQUENTIAL DAMAGES "
-              "(INCLUDING, BUT NOT LIMITED TO, PROCUREMENT OF SUBSTITUTE "
-              "GOODS OR SERVICES; LOSS OF USE, DATA, OR PROFITS; OR BUSINESS "
-              "INTERRUPTION) HOWEVER CAUSED AND ON ANY THEORY OF LIABILITY, "
-              "WHETHER IN CONTRACT, STRICT LIABILITY, OR TORT (INCLUDING "
-              "NEGLIGENCE OR OTHERWISE) ARISING IN ANY WAY OUT OF THE USE OF "
-              "THIS SOFTWARE, EVEN IF ADVISED OF THE POSSIBILITY OF SUCH "
-              "DAMAGE.</b>");
-        elm_object_part_text_set(o, "terminology.text", txt);
-        eina_stringshare_del(txt);
-        evas_object_show(o);
-        edje_object_part_swallow(bg, "terminology.about", ab_layout);
-     }
-   if (!ab_out)
-     {
-        ab_over = o = evas_object_rectangle_add(evas_object_evas_get(win));
-        evas_object_color_set(o, 0, 0, 0, 0);
-        edje_object_part_swallow(bg, "terminology.dismiss", o);
-        evas_object_show(o);
-        evas_object_event_callback_add(o, EVAS_CALLBACK_MOUSE_DOWN,
-                                       _cb_mouse_down, term);
-        
-        edje_object_signal_emit(bg, "about,show", "terminology");
-        elm_object_signal_emit(ab_layout, "begin" ,"terminology");
-        ab_out = EINA_TRUE;
-        ab_donecb = donecb;
-        ab_donedata = donedata;
-        elm_object_focus_set(ab_layout, EINA_TRUE);
-        if (ab_del_timer)
-          {
-             ecore_timer_del(ab_del_timer);
-             ab_del_timer = NULL;
-          }
-     }
-   else
-=======
    ctx = malloc(sizeof(*ctx));
    assert(ctx);
 
@@ -220,7 +73,6 @@
    ctx->layout = o = elm_layout_add(win);
    if (elm_layout_file_set(o, config_theme_path_get(config),
                            "terminology/about") == 0)
->>>>>>> 85a86388
      {
         snprintf(buf, sizeof(buf), "%s/themes/default.edj",
                  elm_app_data_dir_get());
@@ -244,7 +96,7 @@
          "<br>"
          "%s" // LICENSE
          ),
-      PACKAGE_VERSION, 2017,
+      PACKAGE_VERSION, 2018,
       "Boris Faure<br>"
       "Carsten Haitzler<br>"
       "Gustavo Sverzut Barbieri<br>"
