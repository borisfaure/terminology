--- conflicted
+++ resolved
@@ -370,7 +370,7 @@
 
    config->font.bolditalic = elm_check_state_get(obj);
    termio_config_update(ctx->term);
-   config_save(config, NULL);
+   config_save(config);
 }
 
 static void
@@ -397,13 +397,7 @@
    evas_object_smart_callback_del_full(ctx->op_fontslider, "delay,changed",
                                        _cb_op_fontsize_sel, ctx);
 
-<<<<<<< HEAD
-   config->font.bolditalic = elm_check_state_get(obj);
-   termio_config_update(ctx->term);
-   config_save(config);
-=======
    free(ctx);
->>>>>>> fd2212af
 }
 
 void
