--- conflicted
+++ resolved
@@ -26,11 +26,7 @@
 
    elm_need_efreet();
    efreet_init();
-<<<<<<< HEAD
-	
-=======
-
->>>>>>> 044a7f98
+
    eet_eina_stream_data_descriptor_class_set
      (&eddc, sizeof(eddc), "Config", sizeof(Config));
    edd_base = eet_data_descriptor_stream_new(&eddc);
