--- conflicted
+++ resolved
@@ -8,18 +8,11 @@
 msgstr ""
 "Project-Id-Version: terminology 0.8.0\n"
 "Report-Msgid-Bugs-To: \n"
-<<<<<<< HEAD
-"POT-Creation-Date: 2020-09-15 20:44+0200\n"
-"PO-Revision-Date: 2015-05-02 13:22+0100\n"
-"Last-Translator: Adrián Arévalo <adri58@gmail.com>\n"
-"Language-Team: [Language]\n"
-=======
 "POT-Creation-Date: 2020-04-12 00:15+0200\n"
 "PO-Revision-Date: 2020-09-15 19:51+0000\n"
 "Last-Translator: Adolfo Jayme Barrientos <fitojb@ubuntu.com>\n"
 "Language-Team: Spanish <https://hosted.weblate.org/projects/terminology/"
 "terminology/es/>\n"
->>>>>>> f2126501
 "Language: es\n"
 "MIME-Version: 1.0\n"
 "Content-Type: text/plain; charset=UTF-8\n"
@@ -27,63 +20,14 @@
 "Plural-Forms: nplurals=2; plural=n != 1;\n"
 "X-Generator: Weblate 4.3-dev\n"
 
-<<<<<<< HEAD
-#: src/bin/about.c:129 src/bin/about.c:204 src/bin/termio.c:1215
-#: src/bin/termio.c:1224
-#, fuzzy, c-format
-msgid "Copy '%s'"
-msgstr "Copiar"
-=======
 #: src/bin/options_helpers.c:193 src/bin/options.c:227
 msgid "Helpers"
 msgstr "Auxiliares"
->>>>>>> f2126501
 
 #: src/bin/about.c:134 src/bin/about.c:209 src/bin/termio.c:1286
 msgid "Open"
 msgstr "Abrir"
 
-<<<<<<< HEAD
-#: src/bin/about.c:273
-msgid "Twitter: @_Terminology_"
-msgstr ""
-
-#: src/bin/about.c:275
-msgid "Youtube channel"
-msgstr ""
-
-#: src/bin/about.c:289
-#, c-format
-msgid ""
-"<b>Terminology %s</b><br>Why should terminals be boring?<br><br>This "
-"terminal was written for Enlightenment, to use EFL and otherwise push the "
-"boundaries of what a modern terminal emulator should be. We hope you enjoy "
-"it.<br><br>Copyright © 2012-%d by:<br><br>%s<br><br>Distributed under the 2-"
-"clause BSD license detailed below:<br><br>%s"
-msgstr ""
-"<b>Terminology %s</b><br>¿Por qué las terminales deberían ser aburridas?"
-"<br><br>Esta terminal se escribió para Enlightenment, para usar las "
-"librerías EFL y sobrepasar los límites de lo que debería ser un emulador de "
-"terminal moderno. Esperamos que lo disfrute.<br><br>Copyright © 2012-%d por:"
-"<br><br>%s<br><br>Distribuido bajo la licencia '2-clause BSD' descrito más "
-"abajo:<br><br>%s"
-
-#: src/bin/controls.c:376
-msgid "Controls"
-msgstr "Controles"
-
-#: src/bin/controls.c:392
-msgid "New"
-msgstr "Nuevo"
-
-#: src/bin/controls.c:399
-msgid "Split V"
-msgstr "Dividir V"
-
-#: src/bin/controls.c:403
-msgid "Split H"
-msgstr "Dividir H"
-=======
 #: src/bin/options_helpers.c:236
 msgid "E-mail:"
 msgstr "Correo electrónico:"
@@ -111,7 +55,6 @@
 #: src/bin/options_helpers.c:402
 msgid "Local (All):"
 msgstr "Local (todo):"
->>>>>>> f2126501
 
 #: src/bin/controls.c:410
 msgid "Miniview"
@@ -122,16 +65,10 @@
 msgid "Set title"
 msgstr "Establecer título de la ventana"
 
-<<<<<<< HEAD
-#: src/bin/controls.c:428 src/bin/termio.c:1300 src/bin/termio.c:2739
-msgid "Copy"
-msgstr "Copiar"
-=======
 #: src/bin/termio.c:1079
 #, c-format
 msgid "unsupported selection format '%s'"
 msgstr "no se admite el formato de selección «%s»"
->>>>>>> f2126501
 
 #: src/bin/controls.c:434
 msgid "Paste"
@@ -304,15 +241,9 @@
 msgid "Change title"
 msgstr ""
 
-<<<<<<< HEAD
-#: src/bin/keyin.c:692 src/bin/keyin.c:693
-msgid "Toggle whether input goes to all visible terminals"
-msgstr ""
-=======
 #: src/bin/termio.c:3975
 msgid "Could not allocate termpty"
 msgstr "No se pudo asignar «termpty»"
->>>>>>> f2126501
 
 #: src/bin/keyin.c:696
 msgid "Font size"
@@ -331,24 +262,6 @@
 msgid "Display big font size"
 msgstr "Mostrar fuente grande"
 
-<<<<<<< HEAD
-# Se puede cortar porque está parte de una sección que lleva la etiqueta "Font size".
-#: src/bin/keyin.c:700
-msgid "Reset font size"
-msgstr "Restaurar tamaño"
-
-#: src/bin/keyin.c:702
-msgid "Actions"
-msgstr "Acciones"
-
-#: src/bin/keyin.c:703
-msgid "Open a new terminal window"
-msgstr ""
-
-#: src/bin/keyin.c:704
-msgid "Toggle Fullscreen of the window"
-msgstr ""
-=======
 #: src/bin/options_keys.c:70
 msgid "Meta+"
 msgstr "Meta+"
@@ -356,21 +269,14 @@
 #: src/bin/options_keys.c:71
 msgid "Hyper+"
 msgstr "Híper+"
->>>>>>> f2126501
 
 #: src/bin/keyin.c:705
 msgid "Display the history miniview"
 msgstr "Mostrar minivista del historial"
 
-<<<<<<< HEAD
-#: src/bin/keyin.c:706
-msgid "Display the command box"
-msgstr "Mostrar el cuadro de comandos"
-=======
 #: src/bin/options_keys.c:269
 msgid "Please press key sequence"
 msgstr "Presione una secuencia de teclas"
->>>>>>> f2126501
 
 #: src/bin/main.c:387 src/bin/main.c:581
 #, fuzzy
@@ -642,9 +548,6 @@
 msgid "Click on a picture to use it as background"
 msgstr "Doble clic en una imagen para importarla"
 
-<<<<<<< HEAD
-#: src/bin/options_behavior.c:63
-=======
 #: src/bin/options_elm.c:109 src/bin/options.c:228
 msgid "Toolkit"
 msgstr "Caja de herramientas"
@@ -654,7 +557,7 @@
 msgid ""
 "<em>Terminology</em> uses the <hilight>elementary</hilight> toolkit.<br>The "
 "toolkit configuration settings can be accessed by running <keyword>%s</"
-"keyword>."
+"keyword>"
 msgstr ""
 
 #: src/bin/options_elm.c:134
@@ -667,13 +570,13 @@
 msgstr "Escala"
 
 #: src/bin/options_elm.c:172 src/bin/win.c:410
-msgid "Select preferred size so that this text is readable."
-msgstr "Seleccione el tamaño que desee de modo que este texto sea legible."
+msgid "Select preferred size so that this text is readable"
+msgstr "Seleccione el tamaño que desee de modo que este texto sea legible"
 
 #: src/bin/options_elm.c:179
 msgid ""
 "The scale configuration can also be changed through <hilight>elementary</"
-"hilight>'s configuration panel."
+"hilight>'s configuration panel"
 msgstr ""
 
 #: src/bin/options_theme.c:154 src/bin/options.c:222
@@ -682,11 +585,10 @@
 
 #: src/bin/miniview.c:41 src/bin/main.c:886 src/bin/gravatar.c:121
 #, c-format
-msgid "Could not create logging domain '%s'."
-msgstr "No se pudo crear el dominio de registros «%s»."
+msgid "Could not create logging domain '%s'"
+msgstr "No se pudo crear el dominio de registros «%s»"
 
 #: src/bin/options_behavior.c:89
->>>>>>> f2126501
 #, c-format
 msgid "%'d lines"
 msgstr "%'d lineas"
@@ -713,19 +615,6 @@
 msgid "Blinking Underline"
 msgstr ""
 
-<<<<<<< HEAD
-#: src/bin/options_behavior.c:282
-msgid "Steady Underline"
-msgstr ""
-
-#: src/bin/options_behavior.c:301
-msgid "Blinking Bar"
-msgstr ""
-
-#: src/bin/options_behavior.c:320
-msgid "Steady Bar"
-msgstr ""
-=======
 #: src/bin/options_behavior.c:346
 msgid "Steady Underline"
 msgstr ""
@@ -770,7 +659,6 @@
 #: src/bin/options_behavior.c:485
 msgid "Based on escape codes"
 msgstr "Según los códigos de escape"
->>>>>>> f2126501
 
 #: src/bin/options_behavior.c:359 src/bin/options.c:217
 msgid "Behavior"
