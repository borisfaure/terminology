--- conflicted
+++ resolved
@@ -7,18 +7,11 @@
 msgstr ""
 "Project-Id-Version: enlightenment\n"
 "Report-Msgid-Bugs-To: \n"
-<<<<<<< HEAD
-"POT-Creation-Date: 2020-09-15 20:44+0200\n"
-"PO-Revision-Date: 2015-04-16 07:13+0000\n"
-"Last-Translator: JoanColl <Unknown>\n"
-"Language-Team: Catalan <ca@li.org>\n"
-=======
 "POT-Creation-Date: 2020-04-12 00:15+0200\n"
 "PO-Revision-Date: 2020-09-15 19:51+0000\n"
 "Last-Translator: Xavi Artigas <xavierartigas@yahoo.es>\n"
 "Language-Team: Catalan <https://hosted.weblate.org/projects/terminology/"
 "terminology/ca/>\n"
->>>>>>> f2126501
 "Language: ca\n"
 "MIME-Version: 1.0\n"
 "Content-Type: text/plain; charset=UTF-8\n"
@@ -98,48 +91,6 @@
 msgid "Settings"
 msgstr "Paràmetres"
 
-<<<<<<< HEAD
-#: src/bin/controls.c:446
-msgid "About"
-msgstr "Quant a"
-
-#: src/bin/controls.c:455
-msgid "Grouped input"
-msgstr ""
-
-#: src/bin/controls.c:467
-msgid "Close Terminal"
-msgstr "Tanca el terminal"
-
-#: src/bin/gravatar.c:121 src/bin/main.c:876 src/bin/miniview.c:41
-#, fuzzy, c-format
-msgid "Could not create logging domain '%s'"
-msgstr "No s'ha pogut crear la connexió amb el domini '%s'"
-
-#: src/bin/keyin.c:655
-msgid "Scrolling"
-msgstr "Desplaçament"
-
-#: src/bin/keyin.c:656
-msgid "Scroll one page up"
-msgstr "Desplaça una pàgina amunt"
-
-#: src/bin/keyin.c:657
-msgid "Scroll one page down"
-msgstr "Desplaça una pàgina avall"
-
-#: src/bin/keyin.c:658
-msgid "Scroll one line up"
-msgstr "Desplaça una línia amunt"
-
-#: src/bin/keyin.c:659
-msgid "Scroll one line down"
-msgstr "Desplaça una línia avall"
-
-#: src/bin/keyin.c:660
-msgid "Go to the top of the backlog"
-msgstr ""
-=======
 #: src/bin/termio.c:1182
 msgid "Copy relative path"
 msgstr "Copia ruta relativa"
@@ -147,135 +98,14 @@
 #: src/bin/termio.c:1184
 msgid "Copy full path"
 msgstr "Copia ruta completa"
->>>>>>> f2126501
 
 #: src/bin/keyin.c:661
 msgid "Reset scroll"
 msgstr ""
 
-<<<<<<< HEAD
-#: src/bin/keyin.c:663
-msgid "Copy/Paste"
-msgstr "Copia/Enganxa"
-
-#: src/bin/keyin.c:664
-msgid "Copy selection to Primary buffer"
-msgstr "Copia la selecció a la memòria intermèdia primària"
-
-#: src/bin/keyin.c:665
-msgid "Copy selection to Clipboard buffer"
-msgstr "Copia la selecció al porta-retalls"
-
-#: src/bin/keyin.c:666
-msgid "Paste Primary buffer (highlight)"
-msgstr "Enganxa la memòria intermèdia primària (ressaltat)"
-
-#: src/bin/keyin.c:667
-msgid "Paste Clipboard buffer (ctrl+c/v)"
-msgstr "Enganxa el porta-retalls (ctrl+c/v)"
-
-#: src/bin/keyin.c:669
-msgid "Splits/Tabs"
-msgstr "Divisions/Pestanyes"
-
-#: src/bin/keyin.c:670
-#, fuzzy
-msgid "Focus the previous terminal"
-msgstr "Focus al terminal previ"
-
-#: src/bin/keyin.c:671
-#, fuzzy
-msgid "Focus the next terminal"
-msgstr "Focus al terminal següent"
-
-#: src/bin/keyin.c:672
-#, fuzzy
-msgid "Focus the terminal above"
-msgstr "Focus al terminal següent"
-
-#: src/bin/keyin.c:673
-#, fuzzy
-msgid "Focus the terminal below"
-msgstr "Focus al terminal següent"
-
-#: src/bin/keyin.c:674
-#, fuzzy
-msgid "Focus the terminal on the left"
-msgstr "Focus al terminal següent"
-
-#: src/bin/keyin.c:675
-#, fuzzy
-msgid "Focus the terminal on the right"
-msgstr "Focus al terminal següent"
-
-#: src/bin/keyin.c:676
-msgid "Split horizontally (new below)"
-msgstr "Divideix horitzontalment (nou a sota)"
-
-#: src/bin/keyin.c:677
-msgid "Split vertically (new on right)"
-msgstr "Divideix verticalment (nou a la dreta)"
-
-#: src/bin/keyin.c:678
-msgid "Create a new \"tab\""
-msgstr "Crea una nova \"pestanya\""
-
-#: src/bin/keyin.c:679
-msgid "Close the focused terminal"
-msgstr "Tanca el terminal que tingui el focus"
-
-#: src/bin/keyin.c:680
-msgid "Bring up \"tab\" switcher"
-msgstr "Mostra el commutador de \"pestanyes\""
-
-#: src/bin/keyin.c:681
-msgid "Switch to terminal tab 1"
-msgstr "Commuta al terminal de la pestanya 1"
-
-#: src/bin/keyin.c:682
-msgid "Switch to terminal tab 2"
-msgstr "Commuta al terminal de la pestanya 2"
-
-#: src/bin/keyin.c:683
-msgid "Switch to terminal tab 3"
-msgstr "Commuta al terminal de la pestanya 3"
-
-#: src/bin/keyin.c:684
-msgid "Switch to terminal tab 4"
-msgstr "Commuta al terminal de la pestanya 4"
-
-#: src/bin/keyin.c:685
-msgid "Switch to terminal tab 5"
-msgstr "Commuta al terminal de la pestanya 5"
-
-#: src/bin/keyin.c:686
-msgid "Switch to terminal tab 6"
-msgstr "Commuta al terminal de la pestanya 6"
-
-#: src/bin/keyin.c:687
-msgid "Switch to terminal tab 7"
-msgstr "Commuta al terminal de la pestanya 7"
-
-#: src/bin/keyin.c:688
-msgid "Switch to terminal tab 8"
-msgstr "Commuta al terminal de la pestanya 8"
-
-#: src/bin/keyin.c:689
-msgid "Switch to terminal tab 9"
-msgstr "Commuta al terminal de la pestanya 9"
-
-#: src/bin/keyin.c:690
-msgid "Switch to terminal tab 10"
-msgstr "Commuta al terminal de la pestanya 10"
-
-#: src/bin/keyin.c:691
-msgid "Change title"
-msgstr ""
-=======
 #: src/bin/termio.c:2556
 msgid "Open as URL"
 msgstr "Obre com a URL"
->>>>>>> f2126501
 
 #: src/bin/keyin.c:692 src/bin/keyin.c:693
 msgid "Toggle whether input goes to all visible terminals"
@@ -317,84 +147,345 @@
 msgid "Display the history miniview"
 msgstr "Mostra la vista petita de l'historial"
 
-<<<<<<< HEAD
-#: src/bin/keyin.c:706
-msgid "Display the command box"
-msgstr "Mostra el quadre de comandes"
-
-#: src/bin/main.c:387 src/bin/main.c:581
-#, fuzzy
+#: src/bin/options_keys.c:457
+msgid "Reset bindings"
+msgstr "Reinicia dreceres"
+
+#: src/bin/options_background.c:163
+msgid "None"
+msgstr "Cap"
+
+#: src/bin/options_background.c:498
+msgid "Source file is target file"
+msgstr "El fitxer origen és el fitxer destí"
+
+#: src/bin/options_background.c:511
+msgid "Picture imported"
+msgstr "S'ha importat la imatge"
+
+#: src/bin/options_background.c:516
+msgid "Failed"
+msgstr "Ha fallat"
+
+#: src/bin/options_background.c:568 src/bin/options.c:221
+msgid "Background"
+msgstr "Fons"
+
+#: src/bin/options_background.c:584
+msgid "Shine:"
+msgstr "Brillantor:"
+
+#: src/bin/options_background.c:608
+msgid "Translucent"
+msgstr "Translúcid"
+
+#: src/bin/options_background.c:619 src/bin/options_background.c:620
+#, c-format
+msgid "%1.0f%%"
+msgstr "%1.0f%%"
+
+#: src/bin/options_background.c:639
+msgid "Select Path"
+msgstr "Seleccioneu un camí"
+
+#: src/bin/options_background.c:645
+msgid "System"
+msgstr "Sistema"
+
+#: src/bin/options_background.c:648
+msgid "User"
+msgstr "Usuari"
+
+#: src/bin/options_background.c:651
+msgid "Other"
+msgstr "Altres"
+
+#: src/bin/options_background.c:693
+msgid "Click on a picture to use it as background"
+msgstr "Feu clic a una imatge per utilitzar-la de fons"
+
+#: src/bin/options_elm.c:109 src/bin/options.c:228
+msgid "Toolkit"
+msgstr "Joc d'eines"
+
+#: src/bin/options_elm.c:122
+#, c-format
+msgid ""
+"<em>Terminology</em> uses the <hilight>elementary</hilight> toolkit.<br>The "
+"toolkit configuration settings can be accessed by running <keyword>%s</"
+"keyword>"
+msgstr ""
+"<em>Terminology</em> utilitza la llibreria <hilight>elementary</"
+"hilight>.<br>La configuració d'aquesta llibreria es pot accedir executant "
+"<keyword>%s</keyword>"
+
+#: src/bin/options_elm.c:134
+#, c-format
+msgid "Launch %s"
+msgstr "Executar %s"
+
+#: src/bin/options_elm.c:150 src/bin/win.c:367 src/bin/win.c:387
+msgid "Scale"
+msgstr "Escala"
+
+#: src/bin/options_elm.c:172 src/bin/win.c:410
+msgid "Select preferred size so that this text is readable"
+msgstr "Seleccioneu la mida desitjada per a que aquest text sigui llegible"
+
+#: src/bin/options_elm.c:179
+msgid ""
+"The scale configuration can also be changed through <hilight>elementary</"
+"hilight>'s configuration panel"
+msgstr ""
+"La configuració d'escala pot ser modificada a través del panell de "
+"configuració de <hilight>elementary</hilight>"
+
+#: src/bin/options_theme.c:154 src/bin/options.c:222
+msgid "Theme"
+msgstr "Tema"
+
+#: src/bin/miniview.c:41 src/bin/main.c:886 src/bin/gravatar.c:121
+#, c-format
+msgid "Could not create logging domain '%s'"
+msgstr "No s'ha pogut crear la connexió amb el domini '%s'"
+
+#: src/bin/options_behavior.c:89
+#, c-format
+msgid "%'d lines"
+msgstr "%d lines"
+
+#: src/bin/options_behavior.c:79
+#, c-format
+msgid "Scrollback (current memory usage: %'.2f%cB):"
+msgstr "Línies d'historial (Us de memòria actual: %'.2f%cB):"
+
+#: src/bin/options_behavior.c:281
+msgid "Default cursor:"
+msgstr "Cursor predeterminat:"
+
+#: src/bin/options_behavior.c:226
+msgid "Blinking Block"
+msgstr "Block Parpellejant"
+
+#: src/bin/options_behavior.c:244
+msgid "Steady Block"
+msgstr "Block Fixe"
+
+#: src/bin/options_behavior.c:263
+msgid "Blinking Underline"
+msgstr "Subratllat Parpellejant"
+
+#: src/bin/options_behavior.c:282
+msgid "Steady Underline"
+msgstr "Subratllat Fixe"
+
+#: src/bin/options_behavior.c:301
+msgid "Blinking Bar"
+msgstr "Barra Parpellejant"
+
+#: src/bin/options_behavior.c:320
+msgid "Steady Bar"
+msgstr "Barra Fixa"
+
+#: src/bin/options_behavior.c:359 src/bin/options.c:217
+msgid "Behavior"
+msgstr "Comportament"
+
+#: src/bin/options_behavior.c:466
+msgid "Scroll to bottom on new content"
+msgstr "Desplaça cap avall quan hi hagi nou contingut"
+
+#: src/bin/options_behavior.c:467
+msgid "Scroll to bottom when a key is pressed"
+msgstr "Desplaça cap avall quan es premi una tecla"
+
+#: src/bin/options_behavior.c:478
+msgid "Active Links:"
+msgstr "Enllaços Actius:"
+
+#: src/bin/options_behavior.c:482
+msgid "On emails"
+msgstr "En correus"
+
+#: src/bin/options_behavior.c:483
+msgid "On file paths"
+msgstr "En rutes d'arxiu"
+
+#: src/bin/options_behavior.c:484
+msgid "On URLs"
+msgstr "En URLs"
+
+#: src/bin/options_behavior.c:485
+msgid "Based on escape codes"
+msgstr "Basat en codis d'escapament"
+
+#: src/bin/options_behavior.c:389
+msgid "React to key presses"
+msgstr "Reacciona a pulsacions de tecla"
+
+#: src/bin/options_behavior.c:396
+msgid "Audio Support for key presses <failure>DISABLED</failure>!"
+msgstr "Suport d'audio per a pulsacions de tecla <failure>DESACTIVAT</failure>!"
+
+#: src/bin/options_behavior.c:400
+msgid "Visual Bell"
+msgstr "Campana Visual"
+
+#: src/bin/options_behavior.c:401
+msgid "Bell rings"
+msgstr "Sons d'avís sonor"
+
+#: src/bin/options_behavior.c:402
+msgid "Urgent Bell"
+msgstr "Avís sonor urgent"
+
+#: src/bin/options_behavior.c:404
+msgid "Multiple instances, one process"
+msgstr "Múltiples instàncies, un procés"
+
+#: src/bin/options_behavior.c:405
+msgid "Set TERM to xterm-256color"
+msgstr "Estableix TERM a xterm-256colors"
+
+#: src/bin/options_behavior.c:406
+msgid "BackArrow sends Del (instead of BackSpace)"
+msgstr "Fletxa enrera actua com Supr (enlloc de Retrocés)"
+
+#: src/bin/options_behavior.c:407
+msgid "Start as login shell"
+msgstr "Inicia com a intèrpret d'ordres"
+
+#: src/bin/options_behavior.c:507
+msgid "Focus split under the Mouse"
+msgstr "Divisió de focus sota el ratolí"
+
+#: src/bin/options_behavior.c:508
+msgid "Focus-related visuals"
+msgstr "Visualitzacions relacionades amb el focus"
+
+#: src/bin/options_behavior.c:509
+msgid "Gravatar integration"
+msgstr "Integració amb Gravatar"
+
+#: src/bin/options_behavior.c:510
+msgid "Show tabs"
+msgstr "Mostra les pestanyes"
+
+#: src/bin/options_behavior.c:511
+msgid "Always show miniview"
+msgstr "Mostra sempre la vista petita"
+
+#: src/bin/options_behavior.c:410
+msgid "Enable special Terminology escape codes"
+msgstr "Activa els codis d'escapament especials de Terminology"
+
+#: src/bin/options_behavior.c:513
+msgid "Open new terminals in current working directory"
+msgstr "Obre els terminals nous en el directori actual"
+
+#: src/bin/options_behavior.c:514
+msgid "Treat Emojis as double-width characters"
+msgstr "Tracta el Emojis com a caràcters de doble amplada"
+
+#: src/bin/options_behavior.c:419
+msgid "Always open at size:"
+msgstr "Obre sempre a mida:"
+
+#: src/bin/options_behavior.c:429
+msgid "Set Current:"
+msgstr ""
+
+#: src/bin/options_behavior.c:440
+msgid "Width:"
+msgstr "Amplada:"
+
+#: src/bin/options_behavior.c:462
+msgid "Height:"
+msgstr "Alçada:"
+
+#: src/bin/options_behavior.c:521
+msgid ""
+"Set the time of the animation that<br>takes places on tab switches,<br>be "
+"them by key binding, mouse<br>wheel or tabs panel mouse move"
+msgstr ""
+"Estableix el temps de l'animació <br>durant els canvis,<br>que succeeixen "
+"per dreceres de teclat, roda<br>de ratolí o altres accions"
+
+#: src/bin/options_behavior.c:526
+msgid "Tab zoom/switch animation time:"
+msgstr "Temps d'animació de l'ampliació/intercanvi:"
+
+#: src/bin/options_behavior.c:534 src/bin/options_behavior.c:535
+#: src/bin/options_mouse.c:186 src/bin/options_mouse.c:187
+#, c-format
+msgid "%1.1f s"
+msgstr "%1.1f s"
+
+#: src/bin/options_behavior.c:657
+msgid "Auto hide the mouse cursor when idle:"
+msgstr "Oculta el ratolí automàticament en inactivitat:"
+
+#: src/bin/main.c:387 src/bin/main.c:589
 msgid "Could not create window"
 msgstr "No s'ha pogut crear la finestra"
 
-#: src/bin/main.c:406 src/bin/main.c:592
-#, fuzzy
+#: src/bin/main.c:406 src/bin/main.c:600
 msgid "Could not create terminal widget"
 msgstr "No s'ha pogut crear el giny de terminal"
 
-#: src/bin/main.c:441
+#: src/bin/main.c:446
 #, c-format
 msgid "(C) 2012-%d Carsten Haitzler and others"
 msgstr "(C) 2012-%d Carsten Haitzler i altres"
 
-#: src/bin/main.c:443
-#, fuzzy
+#: src/bin/main.c:448
 msgid "Terminal emulator written with Enlightenment Foundation Libraries"
 msgstr ""
 "L'emulador de terminal ha estat escrit amb les les biblioteques "
 "d'Enlightenment Foundation"
 
-#: src/bin/main.c:447
+#: src/bin/main.c:452
 msgid "Command to execute. Defaults to $SHELL (or passwd shell or /bin/sh)"
 msgstr "Comanda a executar. Per defecte a $SHELL (o passwd shell o /bin/sh)"
 
-#: src/bin/main.c:449
-#, fuzzy
+#: src/bin/main.c:454
 msgid "Change to directory for execution of terminal command"
 msgstr "Canvia al directori per executar una ordre de terminal"
 
-#: src/bin/main.c:451
-#, fuzzy
+#: src/bin/main.c:456
 msgid "Use the named edje theme or path to theme file"
 msgstr "Utilitza el tema edje o la trajectòria del fitxer de temes"
 
-#: src/bin/main.c:453
-#, fuzzy
+#: src/bin/main.c:458
 msgid "Use the named file as a background wallpaper"
 msgstr "Utilitza el fitxer com a fons de pantalla"
 
-#: src/bin/main.c:455
-#, fuzzy
+#: src/bin/main.c:460
 msgid "Terminal geometry to use (eg 80x24 or 80x24+50+20 etc.)"
-msgstr "Geometria del terminal que s'utilitzarà (eg 80x24 or 80x24+50+20 etc.)"
-
-#: src/bin/main.c:457
-#, fuzzy
+msgstr ""
+"Geometria del terminal que s'utilitzarà (eg 80x24 or 80x24+50+20 etc.)"
+
+#: src/bin/main.c:462
 msgid "Set window name"
 msgstr "Anomena la finestra"
 
-#: src/bin/main.c:459
-#, fuzzy
+#: src/bin/main.c:464
 msgid "Set window role"
 msgstr "Estableix el rol de la finestra"
 
-#: src/bin/main.c:461
-#, fuzzy
+#: src/bin/main.c:466
 msgid "Set window title"
 msgstr "Anomena la finestra"
 
-#: src/bin/main.c:463
-#, fuzzy
+#: src/bin/main.c:468
 msgid "Set icon name"
 msgstr "Anomena la icona"
 
-#: src/bin/main.c:465
-#, fuzzy
+#: src/bin/main.c:470
 msgid "Set font (NAME/SIZE for scalable, NAME for bitmap"
 msgstr "Estableix la font (NOM/TAMANY per escalable, NOM per mapa de bits"
 
-#: src/bin/main.c:467
-#, fuzzy
+#: src/bin/main.c:472
 msgid ""
 "Split the terminal window. 'v' for vertical and 'h' for horizontal. Can be "
 "used multiple times. eg -S vhvv or --split hv More description available on "
@@ -404,608 +495,73 @@
 "pot utilitzar diferents vegades. ex -S vhvv o --split hv Més informació "
 "disponible a la pàgina man"
 
-#: src/bin/main.c:472
-#, fuzzy
+#: src/bin/main.c:477
+msgid "Set emotion module to use"
+msgstr "Estableix el mòdul emotion que s'utilitzarà"
+
+#: src/bin/main.c:480
 msgid "Run the shell as a login shell"
 msgstr "Executa l'intèrpret d'ordres com a intèrpret d'ordres d'entrada"
 
-#: src/bin/main.c:474
-#, fuzzy
+#: src/bin/main.c:482
 msgid "Set mute mode for video playback"
 msgstr "Estableix la reproducció de vídeo sense so"
 
-#: src/bin/main.c:476
-#, fuzzy
+#: src/bin/main.c:484
 msgid "Set cursor blink mode"
 msgstr "Estableix mode de cursor intermitent"
 
-#: src/bin/main.c:478
-#, fuzzy
+#: src/bin/main.c:486
 msgid "Set visual bell mode"
 msgstr "Estableix mode visual de campana"
 
-#: src/bin/main.c:480
-#, fuzzy
+#: src/bin/main.c:488
 msgid "Go into the fullscreen mode from the start"
 msgstr "Vés a mode de pantalla completa des de l'inici"
 
-#: src/bin/main.c:482
-#, fuzzy
+#: src/bin/main.c:490
 msgid "Go into an iconic state from the start"
 msgstr "Vés a mode minimitzat des de l'inici"
 
-#: src/bin/main.c:484
-#, fuzzy
+#: src/bin/main.c:492
 msgid "Become a borderless managed window"
 msgstr "Converteix a finestra sense vora"
 
-#: src/bin/main.c:486
-#, fuzzy
+#: src/bin/main.c:494
 msgid "Become an override-redirect window"
 msgstr "Esdevé una finestra de redirecció-sobreposició"
 
-#: src/bin/main.c:488
-#, fuzzy
+#: src/bin/main.c:496
 msgid "Become maximized from the start"
 msgstr "Maximitzat des de l'inici"
 
-#: src/bin/main.c:490
-#, fuzzy
+#: src/bin/main.c:498
 msgid "Terminology is run without a window manager"
 msgstr "Terminology s'executa sense un gestor de finestres"
 
-#: src/bin/main.c:492
-#, fuzzy
+#: src/bin/main.c:500
 msgid "Do not exit when the command process exits"
 msgstr "No surtis quan el procés de comandes finalitzi"
 
-#: src/bin/main.c:494
-#, fuzzy
+#: src/bin/main.c:502
 msgid "Force single executable if multi-instance is enabled"
 msgstr "Força l'execució única si la multi-instància està habilitada"
 
-#: src/bin/main.c:496
-#, fuzzy
+#: src/bin/main.c:504
 msgid "Set TERM to 'xterm-256color' instead of 'xterm'"
 msgstr "Estableix TERM a 'xterm-256color' enlloc de 'xterm'"
 
-#: src/bin/main.c:498
+#: src/bin/main.c:506
 msgid "Set scaling factor"
 msgstr ""
 
-#: src/bin/main.c:500
-#, fuzzy
+#: src/bin/main.c:508
 msgid "Highlight links"
 msgstr "Ressalta enllaços"
 
-#: src/bin/main.c:502
+#: src/bin/main.c:510
 msgid "Do not display wizard on start up"
-msgstr ""
-
-#: src/bin/main.c:528
-#, fuzzy
-msgid "show program version"
-msgstr "mostra versió del programa"
-
-#: src/bin/main.c:531
-#, fuzzy
-msgid "show copyright"
-msgstr "mostra copyright"
-
-#: src/bin/main.c:534
-#, fuzzy
-msgid "show license"
-msgstr "mostra llicència"
-
-#: src/bin/main.c:537
-#, fuzzy
-msgid "show this message"
-msgstr "mostra aquest missatge"
-
-#: src/bin/main.c:634
-#, fuzzy
-msgid "invalid argument found for option -S/--split. See --help"
-msgstr "s'ha trobat un paràmetre no vàlid a l'opció -S/--split. Mireu --help"
-
-#: src/bin/main.c:887
-#, fuzzy
-msgid "Could not initialize key bindings"
-msgstr "No s'han pogut inicialitzar les dreceres de teclat"
-
-#: src/bin/main.c:902
-#, fuzzy
-msgid "Could not parse command line options"
-msgstr "No s'han interpretat les opcions de la línia de comandes"
-
-#: src/bin/main.c:926
-#, c-format
-msgid "option %s requires an argument!"
-msgstr "l'opció %s requereix un argument"
-
-#: src/bin/main.c:927
-#, fuzzy
-msgid "invalid options found. See --help"
-msgstr "s'han trobat opcions invàlides. Mireu --help"
-
-#: src/bin/media.c:1333 src/bin/termpty.c:645 src/bin/termpty.c:650
-#: src/bin/termpty.c:654
-#, c-format
-msgid "Function %s failed: %s"
-msgstr "La funció %s ha fallat: %s"
-
-#: src/bin/media.c:1430
-msgid "Media visualizing is not supported"
-msgstr "La visualització multimèdia no està implementada"
-=======
-#: src/bin/options_keys.c:457
-msgid "Reset bindings"
-msgstr "Reinicia dreceres"
->>>>>>> f2126501
-
-#: src/bin/options_background.c:163
-msgid "None"
-msgstr "Cap"
-
-#: src/bin/options_background.c:498
-msgid "Source file is target file"
-msgstr "El fitxer origen és el fitxer destí"
-
-#: src/bin/options_background.c:511
-msgid "Picture imported"
-msgstr "S'ha importat la imatge"
-
-#: src/bin/options_background.c:516
-msgid "Failed"
-msgstr "Ha fallat"
-
-#: src/bin/options_background.c:568 src/bin/options.c:221
-msgid "Background"
-msgstr "Fons"
-
-#: src/bin/options_background.c:584
-msgid "Shine:"
-msgstr "Brillantor:"
-
-#: src/bin/options_background.c:608
-msgid "Translucent"
-msgstr "Translúcid"
-
-#: src/bin/options_background.c:619 src/bin/options_background.c:620
-#, c-format
-msgid "%1.0f%%"
-msgstr "%1.0f%%"
-
-#: src/bin/options_background.c:639
-msgid "Select Path"
-msgstr "Seleccioneu un camí"
-
-#: src/bin/options_background.c:645
-msgid "System"
-msgstr "Sistema"
-
-#: src/bin/options_background.c:648
-msgid "User"
-msgstr "Usuari"
-
-#: src/bin/options_background.c:651
-msgid "Other"
-msgstr "Altres"
-
-#: src/bin/options_background.c:693
-msgid "Click on a picture to use it as background"
-msgstr "Feu clic a una imatge per utilitzar-la de fons"
-
-<<<<<<< HEAD
-#: src/bin/options_behavior.c:63
-=======
-#: src/bin/options_elm.c:109 src/bin/options.c:228
-msgid "Toolkit"
-msgstr "Joc d'eines"
-
-#: src/bin/options_elm.c:122
-#, c-format
-msgid ""
-"<em>Terminology</em> uses the <hilight>elementary</hilight> toolkit.<br>The "
-"toolkit configuration settings can be accessed by running <keyword>%s</"
-"keyword>."
-msgstr ""
-"<em>Terminology</em> utilitza la llibreria <hilight>elementary</"
-"hilight>.<br>La configuració d'aquesta llibreria es pot accedir executant "
-"<keyword>%s</keyword>."
-
-#: src/bin/options_elm.c:134
-#, c-format
-msgid "Launch %s"
-msgstr "Executar %s"
-
-#: src/bin/options_elm.c:150 src/bin/win.c:367 src/bin/win.c:387
-msgid "Scale"
-msgstr "Escala"
-
-#: src/bin/options_elm.c:172 src/bin/win.c:410
-msgid "Select preferred size so that this text is readable."
-msgstr "Seleccioneu la mida desitjada per a que aquest text sigui llegible."
-
-#: src/bin/options_elm.c:179
-msgid ""
-"The scale configuration can also be changed through <hilight>elementary</"
-"hilight>'s configuration panel."
-msgstr ""
-"La configuració d'escala pot ser modificada a través del panell de "
-"configuració de <hilight>elementary</hilight>."
-
-#: src/bin/options_theme.c:154 src/bin/options.c:222
-msgid "Theme"
-msgstr "Tema"
-
-#: src/bin/miniview.c:41 src/bin/main.c:886 src/bin/gravatar.c:121
-#, c-format
-msgid "Could not create logging domain '%s'."
-msgstr "No s'ha pogut crear la connexió amb el domini '%s'."
-
-#: src/bin/options_behavior.c:89
->>>>>>> f2126501
-#, c-format
-msgid "%'d lines"
-msgstr "%d lines"
-
-#: src/bin/options_behavior.c:79
-#, c-format
-msgid "Scrollback (current memory usage: %'.2f%cB):"
-msgstr "Línies d'historial (Us de memòria actual: %'.2f%cB):"
-
-<<<<<<< HEAD
-#: src/bin/options_behavior.c:217
-#, fuzzy
-=======
-#: src/bin/options_behavior.c:281
->>>>>>> f2126501
-msgid "Default cursor:"
-msgstr "Cursor predeterminat:"
-
-#: src/bin/options_behavior.c:226
-msgid "Blinking Block"
-msgstr "Block Parpellejant"
-
-#: src/bin/options_behavior.c:244
-msgid "Steady Block"
-msgstr "Block Fixe"
-
-#: src/bin/options_behavior.c:263
-msgid "Blinking Underline"
-msgstr "Subratllat Parpellejant"
-
-#: src/bin/options_behavior.c:282
-msgid "Steady Underline"
-msgstr "Subratllat Fixe"
-
-#: src/bin/options_behavior.c:301
-msgid "Blinking Bar"
-msgstr "Barra Parpellejant"
-
-#: src/bin/options_behavior.c:320
-msgid "Steady Bar"
-msgstr "Barra Fixa"
-
-#: src/bin/options_behavior.c:359 src/bin/options.c:217
-msgid "Behavior"
-msgstr "Comportament"
-
-<<<<<<< HEAD
-#: src/bin/options_behavior.c:379
-msgid "Show tabs"
-msgstr "Mostra les pestanyes"
-
-#: src/bin/options_behavior.c:382
-msgid "Scroll to bottom on new content"
-msgstr "Desplaça cap avall quan hi hagi nou contingut"
-
-#: src/bin/options_behavior.c:383
-msgid "Scroll to bottom when a key is pressed"
-msgstr "Desplaça cap avall quan es premi una tecla"
-=======
-#: src/bin/options_behavior.c:466
-msgid "Scroll to bottom on new content"
-msgstr "Desplaça cap avall quan hi hagi nou contingut"
-
-#: src/bin/options_behavior.c:467
-msgid "Scroll to bottom when a key is pressed"
-msgstr "Desplaça cap avall quan es premi una tecla"
-
-#: src/bin/options_behavior.c:478
-msgid "Active Links:"
-msgstr "Enllaços Actius:"
-
-#: src/bin/options_behavior.c:482
-msgid "On emails"
-msgstr "En correus"
-
-#: src/bin/options_behavior.c:483
-msgid "On file paths"
-msgstr "En rutes d'arxiu"
-
-#: src/bin/options_behavior.c:484
-msgid "On URLs"
-msgstr "En URLs"
-
-#: src/bin/options_behavior.c:485
-msgid "Based on escape codes"
-msgstr "Basat en codis d'escapament"
->>>>>>> f2126501
-
-#: src/bin/options_behavior.c:389
-msgid "React to key presses"
-msgstr "Reacciona a pulsacions de tecla"
-
-#: src/bin/options_behavior.c:396
-msgid "Audio Support for key presses <failure>DISABLED</failure>!"
-msgstr "Suport d'audio per a pulsacions de tecla <failure>DESACTIVAT</failure>!"
-
-#: src/bin/options_behavior.c:400
-msgid "Visual Bell"
-msgstr "Campana Visual"
-
-#: src/bin/options_behavior.c:401
-msgid "Bell rings"
-msgstr "Sons d'avís sonor"
-
-#: src/bin/options_behavior.c:402
-msgid "Urgent Bell"
-msgstr "Avís sonor urgent"
-
-#: src/bin/options_behavior.c:404
-msgid "Multiple instances, one process"
-msgstr "Múltiples instàncies, un procés"
-
-#: src/bin/options_behavior.c:405
-msgid "Set TERM to xterm-256color"
-msgstr "Estableix TERM a xterm-256colors"
-
-#: src/bin/options_behavior.c:406
-msgid "BackArrow sends Del (instead of BackSpace)"
-msgstr "Fletxa enrera actua com Supr (enlloc de Retrocés)"
-
-#: src/bin/options_behavior.c:407
-msgid "Start as login shell"
-msgstr "Inicia com a intèrpret d'ordres"
-
-<<<<<<< HEAD
-#: src/bin/options_behavior.c:408
-msgid "Open new terminals in current working directory"
-msgstr ""
-
-#: src/bin/options_behavior.c:409
-#, fuzzy
-=======
-#: src/bin/options_behavior.c:507
-msgid "Focus split under the Mouse"
-msgstr "Divisió de focus sota el ratolí"
-
-#: src/bin/options_behavior.c:508
-msgid "Focus-related visuals"
-msgstr "Visualitzacions relacionades amb el focus"
-
-#: src/bin/options_behavior.c:509
-msgid "Gravatar integration"
-msgstr "Integració amb Gravatar"
-
-#: src/bin/options_behavior.c:510
-msgid "Show tabs"
-msgstr "Mostra les pestanyes"
-
-#: src/bin/options_behavior.c:511
->>>>>>> f2126501
-msgid "Always show miniview"
-msgstr "Mostra sempre la vista petita"
-
-#: src/bin/options_behavior.c:410
-msgid "Enable special Terminology escape codes"
-msgstr "Activa els codis d'escapament especials de Terminology"
-
-<<<<<<< HEAD
-#: src/bin/options_behavior.c:411
-msgid "Treat Emojis as double-width characters"
-msgstr ""
-
-#: src/bin/options_behavior.c:412
-msgid ""
-"When grouping input, do it on all terminals and not just the visible ones"
-msgstr ""
-=======
-#: src/bin/options_behavior.c:513
-msgid "Open new terminals in current working directory"
-msgstr "Obre els terminals nous en el directori actual"
-
-#: src/bin/options_behavior.c:514
-msgid "Treat Emojis as double-width characters"
-msgstr "Tracta el Emojis com a caràcters de doble amplada"
->>>>>>> f2126501
-
-#: src/bin/options_behavior.c:419
-msgid "Always open at size:"
-msgstr "Obre sempre a mida:"
-
-#: src/bin/options_behavior.c:429
-msgid "Set Current:"
-msgstr ""
-
-#: src/bin/options_behavior.c:440
-msgid "Width:"
-msgstr "Amplada:"
-
-#: src/bin/options_behavior.c:462
-msgid "Height:"
-msgstr "Alçada:"
-
-#: src/bin/options_behavior.c:521
-msgid ""
-"Set the time of the animation that<br>takes places on tab switches,<br>be "
-"them by key binding, mouse<br>wheel or tabs panel mouse move"
-msgstr ""
-"Estableix el temps de l'animació <br>durant els canvis,<br>que succeeixen "
-"per dreceres de teclat, roda<br>de ratolí o altres accions"
-
-#: src/bin/options_behavior.c:526
-msgid "Tab zoom/switch animation time:"
-msgstr "Temps d'animació de l'ampliació/intercanvi:"
-
-#: src/bin/options_behavior.c:534 src/bin/options_behavior.c:535
-#: src/bin/options_mouse.c:186 src/bin/options_mouse.c:187
-#, c-format
-msgid "%1.1f s"
-msgstr "%1.1f s"
-
-<<<<<<< HEAD
-#: src/bin/options.c:189
-msgid "Options"
-msgstr "Opcions"
-
-#: src/bin/options.c:218 src/bin/options_mouse.c:147
-msgid "Mouse"
-msgstr ""
-=======
-#: src/bin/options_behavior.c:657
-msgid "Auto hide the mouse cursor when idle:"
-msgstr "Oculta el ratolí automàticament en inactivitat:"
-
-#: src/bin/main.c:387 src/bin/main.c:589
-msgid "Could not create window."
-msgstr "No s'ha pogut crear la finestra"
-
-#: src/bin/main.c:406 src/bin/main.c:600
-msgid "Could not create terminal widget."
-msgstr "No s'ha pogut crear el giny de terminal"
-
-#: src/bin/main.c:446
-#, c-format
-msgid "(C) 2012-%d Carsten Haitzler and others"
-msgstr "(C) 2012-%d Carsten Haitzler i altres"
-
-#: src/bin/main.c:448
-msgid "Terminal emulator written with Enlightenment Foundation Libraries."
-msgstr ""
-"L'emulador de terminal ha estat escrit amb les les biblioteques "
-"d'Enlightenment Foundation."
-
-#: src/bin/main.c:452
-msgid "Command to execute. Defaults to $SHELL (or passwd shell or /bin/sh)"
-msgstr "Comanda a executar. Per defecte a $SHELL (o passwd shell o /bin/sh)"
-
-#: src/bin/main.c:454
-msgid "Change to directory for execution of terminal command."
-msgstr "Canvia al directori per executar una ordre de terminal"
-
-#: src/bin/main.c:456
-msgid "Use the named edje theme or path to theme file."
-msgstr "Utilitza el tema edje o la trajectòria del fitxer de temes."
-
-#: src/bin/main.c:458
-msgid "Use the named file as a background wallpaper."
-msgstr "Utilitza el fitxer com a fons de pantalla."
-
-#: src/bin/main.c:460
-msgid "Terminal geometry to use (eg 80x24 or 80x24+50+20 etc.)."
-msgstr ""
-"Geometria del terminal que s'utilitzarà (eg 80x24 or 80x24+50+20 etc.)."
-
-#: src/bin/main.c:462
-msgid "Set window name."
-msgstr "Anomena la finestra."
-
-#: src/bin/main.c:464
-msgid "Set window role."
-msgstr "Estableix el rol de la finestra."
-
-#: src/bin/main.c:466
-msgid "Set window title."
-msgstr "Anomena la finestra."
-
-#: src/bin/main.c:468
-msgid "Set icon name."
-msgstr "Anomena la icona."
-
-#: src/bin/main.c:470
-msgid "Set font (NAME/SIZE for scalable, NAME for bitmap."
-msgstr "Estableix la font (NOM/TAMANY per escalable, NOM per mapa de bits."
-
-#: src/bin/main.c:472
-msgid ""
-"Split the terminal window. 'v' for vertical and 'h' for horizontal. Can be "
-"used multiple times. eg -S vhvv or --split hv More description available on "
-"the man page."
-msgstr ""
-"Divideix la finestra de terminal. 'v' per vertical i 'h' per horitzontal. Es "
-"pot utilitzar diferents vegades. ex -S vhvv o --split hv Més informació "
-"disponible a la pàgina man."
-
-#: src/bin/main.c:477
-msgid "Set emotion module to use."
-msgstr "Estableix el mòdul emotion que s'utilitzarà."
-
-#: src/bin/main.c:480
-msgid "Run the shell as a login shell."
-msgstr "Executa l'intèrpret d'ordres com a intèrpret d'ordres d'entrada."
-
-#: src/bin/main.c:482
-msgid "Set mute mode for video playback."
-msgstr "Estableix la reproducció de vídeo sense so"
-
-#: src/bin/main.c:484
-msgid "Set cursor blink mode."
-msgstr "Estableix mode de cursor intermitent."
-
-#: src/bin/main.c:486
-msgid "Set visual bell mode."
-msgstr "Estableix mode visual de campana."
-
-#: src/bin/main.c:488
-msgid "Go into the fullscreen mode from the start."
-msgstr "Vés a mode de pantalla completa des de l'inici"
-
-#: src/bin/main.c:490
-msgid "Go into an iconic state from the start."
-msgstr "Vés a mode minimitzat des de l'inici"
-
-#: src/bin/main.c:492
-msgid "Become a borderless managed window."
-msgstr "Converteix a finestra sense vora"
-
-#: src/bin/main.c:494
-msgid "Become an override-redirect window."
-msgstr "Esdevé una finestra de redirecció-sobreposició"
-
-#: src/bin/main.c:496
-msgid "Become maximized from the start."
-msgstr "Maximitzat des de l'inici"
-
-#: src/bin/main.c:498
-msgid "Terminology is run without a window manager."
-msgstr "Terminology s'executa sense un gestor de finestres."
-
-#: src/bin/main.c:500
-msgid "Do not exit when the command process exits."
-msgstr "No surtis quan el procés de comandes finalitzi."
-
-#: src/bin/main.c:502
-msgid "Force single executable if multi-instance is enabled."
-msgstr "Força l'execució única si la multi-instància està habilitada."
-
-#: src/bin/main.c:504
-msgid "Set TERM to 'xterm-256color' instead of 'xterm'."
-msgstr "Estableix TERM a 'xterm-256color' enlloc de 'xterm'."
-
-#: src/bin/main.c:506
-msgid "Set scaling factor."
-msgstr ""
-
-#: src/bin/main.c:508
-msgid "Highlight links."
-msgstr "Ressalta enllaços."
-
-#: src/bin/main.c:510
-msgid "Do not display wizard on start up."
-msgstr "No mostrar l'assistent a l'inici."
->>>>>>> f2126501
+msgstr "No mostrar l'assistent a l'inici"
 
 #: src/bin/options.c:219 src/bin/options_font.c:425
 msgid "Font"
@@ -1099,15 +655,6 @@
 msgid "Reset all the colors"
 msgstr ""
 
-<<<<<<< HEAD
-#: src/bin/options_elm.c:122
-#, c-format
-msgid ""
-"<em>Terminology</em> uses the <hilight>elementary</hilight> toolkit.<br>The "
-"toolkit configuration settings can be accessed by running <keyword>%s</"
-"keyword>"
-msgstr ""
-=======
 #: src/bin/keyin.c:653
 msgid "Scrolling"
 msgstr "Desplaçament"
@@ -1131,7 +678,6 @@
 #: src/bin/keyin.c:658
 msgid "Go to the top of the backlog"
 msgstr "Ves a l'inici de l'historial"
->>>>>>> f2126501
 
 #: src/bin/options_elm.c:134
 #, c-format
@@ -1142,15 +688,9 @@
 msgid "Scale"
 msgstr ""
 
-<<<<<<< HEAD
-#: src/bin/options_elm.c:172 src/bin/win.c:431
-msgid "Select preferred size so that this text is readable"
-msgstr ""
-=======
 #: src/bin/keyin.c:668
 msgid "Focus the previous terminal"
 msgstr "Focus al terminal previ"
->>>>>>> f2126501
 
 #: src/bin/options_elm.c:180
 msgid ""
@@ -1158,29 +698,17 @@
 "hilight>'s configuration panel"
 msgstr ""
 
-<<<<<<< HEAD
-#: src/bin/options_font.c:491
-msgid "Bitmap"
-msgstr "Mapa de bits"
-=======
 #: src/bin/keyin.c:670
 msgid "Focus the terminal above"
 msgstr "Focus al terminal superior"
->>>>>>> f2126501
 
 #: src/bin/options_font.c:532
 msgid "Standard"
 msgstr "Estàndard"
 
-<<<<<<< HEAD
-#: src/bin/options_font.c:594
-msgid "Display bold and italic in the terminal"
-msgstr ""
-=======
 #: src/bin/keyin.c:672
 msgid "Focus the terminal on the left"
 msgstr "Focus al terminal de l'esquerra"
->>>>>>> f2126501
 
 #: src/bin/options_keys.c:66
 msgid "Ctrl+"
@@ -1248,15 +776,9 @@
 msgid "On file paths"
 msgstr ""
 
-<<<<<<< HEAD
-#: src/bin/options_mouse.c:210
-msgid "On URLs"
-msgstr ""
-=======
 #: src/bin/keyin.c:689
 msgid "Change title"
 msgstr "Canvia el títol"
->>>>>>> f2126501
 
 #: src/bin/options_mouse.c:211
 #, fuzzy
@@ -1291,15 +813,9 @@
 msgid "URL (Video):"
 msgstr "URL (Vídeo):"
 
-<<<<<<< HEAD
-#: src/bin/options_mouse.c:271
-msgid "URL (All):"
-msgstr "URL (Tot):"
-=======
 #: src/bin/keyin.c:701
 msgid "Open a new terminal window"
 msgstr "Obre una nova finestra de terminal"
->>>>>>> f2126501
 
 #: src/bin/options_mouse.c:274
 msgid "Local (Images):"
@@ -1413,7 +929,7 @@
 msgid "Could not find theme: file=%s group=%s error='%s', trying default theme"
 msgstr ""
 "La escala pot ser canviada en el menú de Configuració (botó dret al terminal)"
-" →  Eines, or executant la comanda <keyword>elementary_config</keyword>."
+" →  Eines, or executant la comanda <keyword>elementary_config</keyword>"
 
 #: src/bin/theme.c:82 src/bin/theme.c:117
 #, c-format
@@ -1440,15 +956,11 @@
 msgid "Ecore IMF failed"
 msgstr "Ecore IMF ha fallat"
 
-<<<<<<< HEAD
-#: src/bin/win.c:6195
-=======
 #: src/bin/win.c:6091 src/bin/controls.c:413
 msgid "Set title"
 msgstr "Anomena la finestra"
 
 #: src/bin/win.c:6095
->>>>>>> f2126501
 msgid "Ok"
 msgstr ""
 
